import click
import wget

from .cfg import ALL_COUNTRIES, SUPPORTED_POLY_FORMATS_TXT
from .types import ModelVersions

# Imports are in the functions below to speed-up CLI startup time
# Some of the ML related imports (presumable torch) are very slow
# See https://github.com/fieldsoftheworld/ftw-baselines/issues/40


@click.group()
def ftw():
    """Fields of The World (FTW) - Command Line Interface"""
    pass


## Data group


@ftw.group()
def data():
    """Downloading, unpacking, and preparing the FTW dataset."""
    pass


@data.command("download", help="Download and unpack the FTW dataset.")
@click.option(
    "--out",
    "-o",
    type=str,
    default="./data",
    help="Folder where the files will be downloaded to. Defaults to './data'.",
)
@click.option(
    "--clean_download",
    "-f",
    is_flag=True,
    help="If set, the script will delete the root folder before downloading.",
)
@click.option(
    "--countries",
    type=str,
    default="all",
    help="Comma-separated list of countries to download. If 'all' (default) is passed, downloads all available countries. Available countries: "
    + ", ".join(ALL_COUNTRIES),
)
@click.option(
    "--no-unpack",
    is_flag=True,
    help="If set, the script will NOT unpack the downloaded files.",
)
def data_download(out, clean_download, countries, no_unpack):
    from ftw_cli.download_ftw import download
    from ftw_cli.unpack import unpack

    download(out, clean_download, countries)
    if not no_unpack:
        unpack(out)


@data.command(
    "unpack",
    help="Unpack the downloaded FTW dataset. Specify the folder where the data is located via INPUT. Defaults to './data'.",
)
@click.argument("input", type=str, default="./data")
def data_unpack(input):
    from ftw_cli.unpack import unpack

    unpack(input)

<<<<<<< HEAD

data.add_command(data_download)
data.add_command(data_unpack)

=======
>>>>>>> 2c05cd38
### Model group


@ftw.group()
def model():
    """Training and testing FTW models."""
    pass


@model.command("fit", help="Fit the model")
@click.option(
    "--config",
    "-c",
    required=True,
    type=click.Path(exists=True),
    help="Path to the config file (required)",
)
@click.option(
    "--ckpt_path",
    type=click.Path(exists=True),
    help="Path to a checkpoint file to resume training from",
)
@click.argument(
    "cli_args", nargs=-1, type=click.UNPROCESSED
)  # Capture all remaining arguments
def model_fit(config, ckpt_path, cli_args):
    from ftw_cli.model import fit

    fit(config, ckpt_path, cli_args)


@model.command("test", help="Test the model")
@click.option("--model", "-m", required=True, type=str, help="Path to model checkpoint")
@click.option("--dir", type=str, default="data/ftw", help="Directory of dataset")
@click.option("--gpu", type=int, default=0, help="GPU to use")
@click.option(
    "--countries",
    type=str,
    multiple=True,
    required=True,
    help="Countries to evaluate on",
)
@click.option(
    "--postprocess", is_flag=True, help="Apply postprocessing to the model output"
)
@click.option(
    "--iou_threshold",
    type=float,
    default=0.5,
    help="IoU threshold for matching predictions to ground truths",
)
@click.option(
    "--out", "-o", type=str, default="metrics.json", help="Output file for metrics"
)
@click.option(
    "--model_predicts_3_classes",
    is_flag=True,
    help="Whether the model predicts 3 classes or 2 classes",
)
@click.option(
    "--test_on_3_classes",
    is_flag=True,
    help="Whether to test on 3 classes or 2 classes",
)
@click.option(
    "--temporal_options",
    type=str,
    default="stacked",
    help="Temporal option (stacked, windowA, windowB, etc.)",
)
@click.argument(
    "cli_args", nargs=-1, type=click.UNPROCESSED
)  # Capture all remaining arguments
def model_test(
    model,
    dir,
    gpu,
    countries,
    postprocess,
    iou_threshold,
    out,
    model_predicts_3_classes,
    test_on_3_classes,
    temporal_options,
    cli_args,
):
    from ftw_cli.model import test

    test(
        model,
        dir,
        gpu,
        countries,
        postprocess,
        iou_threshold,
        out,
        model_predicts_3_classes,
        test_on_3_classes,
        temporal_options,
        cli_args,
    )


@model.command("download", help="Download model checkpoints")
@click.option("--type", type=click.Choice(ModelVersions), required=True, help="Short model name corresponding to a .ckpt file in github.")
def model_download(type: ModelVersions):
    github_url = f"https://github.com/fieldsoftheworld/ftw-baselines/releases/download/v1/{type.value}"
    print(f"Downloading {github_url} to {type.value}")
    wget.download(github_url)

### Inference group

WIN_HELP = "URL to or Microsoft Planetary Computer ID of an Sentinel-2 L2A STAC item for the window {x} image"


@ftw.group()
def inference():
    """Inference-related commands."""
    pass


@inference.command(
    "download",
    help="Download 2 Sentinel-2 scenes & stack them in a single file for inference.",
)
@click.option("--win_a", type=str, required=True, help=WIN_HELP.format(x="A"))
@click.option("--win_b", type=str, required=True, help=WIN_HELP.format(x="B"))
@click.option(
    "--out", "-o", type=str, required=True, help="Filename to save results to"
)
@click.option(
    "--overwrite", "-f", is_flag=True, help="Overwrites the outputs if they exist"
)
@click.option(
    "--bbox",
    type=str,
    default=None,
    help="Bounding box to use for the download in the format 'minx,miny,maxx,maxy'",
)
def inference_download(win_a, win_b, out, overwrite, bbox):
    from ftw_cli.download_img import create_input

    create_input(win_a, win_b, out, overwrite, bbox)


@inference.command(
    "run",
    help="Run inference on the stacked Sentinel-2 L2A satellite images specified via INPUT.",
)
@click.argument("input", type=click.Path(exists=True), required=True)
@click.option(
    "--model",
    "-m",
    type=click.Path(exists=True),
    required=True,
    help="Path to the model checkpoint.",
)
@click.option(
    "--out",
    "-o",
    type=str,
    default=None,
    help="Output filename for the inference imagery. Defaults to the name of the input file name with 'inference.' prefix.",
)
@click.option(
    "--resize_factor",
    type=int,
    default=2,
    show_default=True,
    help="Resize factor to use for inference.",
)
@click.option(
    "--gpu",
    type=int,
    help="GPU ID to use. If not provided, CPU will be used by default.",
)
@click.option(
    "--patch_size",
    type=int,
    default=None,
    help="Size of patch to use for inference. Defaults to 1024 unless the image is < 1024x1024px.",
)
@click.option(
    "--batch_size", type=int, default=2, show_default=True, help="Batch size."
)
@click.option(
    "--padding",
    type=int,
    default=None,
    help="Pixels to discard from each side of the patch.",
)
@click.option(
    "--overwrite", "-f", is_flag=True, help="Overwrite outputs if they exist."
)
@click.option(
    "--mps_mode", is_flag=True, help="Run inference in MPS mode (Apple GPUs)."
)
def inference_run(
    input,
    model,
    out,
    resize_factor,
    gpu,
    patch_size,
    batch_size,
    padding,
    overwrite,
    mps_mode,
):
    from ftw_cli.inference import run

    run(
        input,
        model,
        out,
        resize_factor,
        gpu,
        patch_size,
        batch_size,
        padding,
        overwrite,
        mps_mode,
    )


@inference.command(
    "polygonize",
    help="Polygonize the output from inference for the raster image given via INPUT. Results are in the CRS of the given raster image.",
)
@click.argument("input", type=click.Path(exists=True), required=True)
@click.option(
    "--out",
    "-o",
    type=str,
    default=None,
    help="Output filename for the polygonized data. Defaults to the name of the input file with parquet extension. "
    + SUPPORTED_POLY_FORMATS_TXT,
)
@click.option(
    "--simplify",
    type=float,
    default=15,
    show_default=True,
    help="Simplification factor to use when polygonizing in the unit of the CRS, e.g. meters for Sentinel-2 imagery in UTM. Set to 0 to disable simplification.",
)
@click.option(
    "--min_size",
    type=float,
    default=500,
    show_default=True,
    help="Minimum area size in square meters to include in the output. Set to 0 to disable.",
)
@click.option(
    "--max_size",
    type=float,
    default=None,
    show_default=True,
    help="Maximum area size in square meters to include in the output. Disabled by default.",
)
@click.option(
    "--overwrite", "-f", is_flag=True, help="Overwrite outputs if they exist."
)
@click.option(
    "--close_interiors",
    is_flag=True,
    help="Remove the interiors holes in the polygons.",
)
def inference_polygonize(
    input, out, simplify, min_size, max_size, overwrite, close_interiors
):
    from ftw_cli.polygonize import polygonize

    polygonize(input, out, simplify, min_size, max_size, overwrite, close_interiors)

<<<<<<< HEAD

inference.add_command(inference_download)
inference.add_command(inference_polygonize)
inference.add_command(inference_run)

=======
>>>>>>> 2c05cd38
if __name__ == "__main__":
    ftw()<|MERGE_RESOLUTION|>--- conflicted
+++ resolved
@@ -69,13 +69,7 @@
 
     unpack(input)
 
-<<<<<<< HEAD
-
-data.add_command(data_download)
-data.add_command(data_unpack)
-
-=======
->>>>>>> 2c05cd38
+
 ### Model group
 
 
@@ -180,11 +174,17 @@
 
 
 @model.command("download", help="Download model checkpoints")
-@click.option("--type", type=click.Choice(ModelVersions), required=True, help="Short model name corresponding to a .ckpt file in github.")
+@click.option(
+    "--type",
+    type=click.Choice(ModelVersions),
+    required=True,
+    help="Short model name corresponding to a .ckpt file in github.",
+)
 def model_download(type: ModelVersions):
     github_url = f"https://github.com/fieldsoftheworld/ftw-baselines/releases/download/v1/{type.value}"
     print(f"Downloading {github_url} to {type.value}")
     wget.download(github_url)
+
 
 ### Inference group
 
@@ -350,13 +350,6 @@
 
     polygonize(input, out, simplify, min_size, max_size, overwrite, close_interiors)
 
-<<<<<<< HEAD
-
-inference.add_command(inference_download)
-inference.add_command(inference_polygonize)
-inference.add_command(inference_run)
-
-=======
->>>>>>> 2c05cd38
+
 if __name__ == "__main__":
     ftw()