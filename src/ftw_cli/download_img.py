--- conflicted
+++ resolved
@@ -8,11 +8,7 @@
 import rioxarray  # seems unused but is needed
 import xarray as xr
 from shapely.geometry import shape
-<<<<<<< HEAD
-from tqdm.auto import tqdm
-=======
-from tenacity import retry, wait_random_exponential, stop_after_attempt
->>>>>>> 2c05cd38
+from tenacity import retry, stop_after_attempt, wait_random_exponential
 
 from .cfg import BANDS_OF_INTEREST, COLLECTION_ID, MSPC_URL
 
@@ -85,23 +81,15 @@
         dtype="uint16",
         resampling="bilinear",
         bbox=bbox,
-<<<<<<< HEAD
-        progress=tqdm,
+        chunks={"x": "auto", "y": "auto"},
     )
 
-    print("Merging data")
     data = (
         data.to_array(dim="band")
         .stack(bands=("time", "band"))
         .drop_vars("band")
         .transpose("bands", "y", "x")
     )
-=======
-        chunks={"x": "auto", "y": "auto"},
-    )
-
-    data = data.to_array(dim="band").stack(bands=("time", "band")).drop_vars("band").transpose('bands', 'y', 'x')
->>>>>>> 2c05cd38
 
     if version < 3 or version >= 4:
         print(
@@ -114,18 +102,6 @@
         data = (data.astype("int32") - 1000).clip(min=0).astype("uint16")
 
     print("Writing output")
-<<<<<<< HEAD
-    data.rio.to_raster(
-        out,
-        driver="GTiff",
-        compress="deflate",
-        dtype="uint16",
-        tiled=True,
-        blockxsize=256,
-        blockysize=256,
-        tags={"TIFFTAG_DATETIME": timestamp.strftime("%Y:%m:%d %H:%M:%S")},
-    )
-=======
     with dask.diagnostics.progress.ProgressBar():
         data.rio.to_raster(
             out,
@@ -135,10 +111,7 @@
             tiled=True,
             blockxsize=256,
             blockysize=256,
-            tags={
-                "TIFFTAG_DATETIME": timestamp.strftime("%Y:%m:%d %H:%M:%S")
-            }
+            tags={"TIFFTAG_DATETIME": timestamp.strftime("%Y:%m:%d %H:%M:%S")},
         )
->>>>>>> 2c05cd38
 
     print(f"Finished merging and writing output in {time.time() - tic:0.2f} seconds")