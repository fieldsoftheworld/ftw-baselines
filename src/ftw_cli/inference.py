import math
import os
import tempfile
import time

import click
import fiona
import fiona.transform
import kornia.augmentation as K
import numpy as np
import odc.stac
import planetary_computer as pc
import pystac
import rasterio
import rasterio.features
import rioxarray # seems unused but is needed
import shapely.geometry
import torch
from affine import Affine
from kornia.constants import Resample
from torch.utils.data import DataLoader
from torchgeo.datasets import stack_samples
from torchgeo.samplers import GridGeoSampler
from tqdm import tqdm

from ftw.datamodules import preprocess
from ftw.datasets import SingleRasterDataset
from ftw.trainers import CustomSemanticSegmentationTask


MSPC_URL = "https://planetarycomputer.microsoft.com/api/stac/v1"
COLLECTION_ID = "sentinel-2-l2a"

@click.group()
def inference():
    """Inference-related commands."""
    pass

def get_item(id):
    if "/" not in id:
        uri = MSPC_URL + "/collections/" + COLLECTION_ID + "/items/" + id
    else:
        uri = id
    
    item = pystac.Item.from_file(uri)

    if uri.startswith(MSPC_URL):
        item = pc.sign(item)

    return item

WIN_HELP = "URL to or Microsoft Planetary Computer ID of an Sentinel-2 L2A STAC item for the window {x} image"

@inference.command(name="download", help="Download 2 Sentinel-2 scenes & stack them in a single file for inference.")
@click.option('--win_a', type=str, required=True, help=WIN_HELP.format(x="A"))
@click.option('--win_b', type=str, required=True, help=WIN_HELP.format(x="B"))
@click.option('--out', '-o', type=str, required=True, help="Filename to save results to")
@click.option('--overwrite', '-f', is_flag=True, help="Overwrites the outputs if they exist")
def create_input(win_a, win_b, out, overwrite):
    """Main function for creating input for inference."""
    if os.path.exists(out) and not overwrite:
        print("Output file already exists, use -f to overwrite them. Exiting.")
        return

    # Ensure that the base directory exists
    os.makedirs(os.path.dirname(out), exist_ok=True)

    BANDS_OF_INTEREST = ["B04", "B03", "B02", "B08"]

    item_win_a = get_item(win_a)
    item_win_b = get_item(win_b)

    # TODO: Check that items are spatially aligned, or implement a way to only download the intersection

    with tempfile.TemporaryDirectory() as tmpdirname:
        tmp_win_a_fn = os.path.join(tmpdirname, "tmp_win_a.tif")
        tmp_win_b_fn = os.path.join(tmpdirname, "tmp_win_b.tif")

        print("Loading window A data")
        tic = time.time()
        data = odc.stac.stac_load(
            [item_win_a],
            bands=BANDS_OF_INTEREST,
            dtype="uint16",
            resampling="bilinear",
        ).isel(time=0)

        data.rio.to_raster(
            tmp_win_a_fn,
            driver="GTiff",
            dtype="uint16",
            tiled=True,
            blockxsize=256,
            blockysize=256,
        )
        print(f"Finished saving window A to file in {time.time()-tic:0.2f} seconds")

        print("Loading window B data")
        tic = time.time()
        data = odc.stac.stac_load(
            [item_win_b],
            bands=BANDS_OF_INTEREST,
            dtype="uint16",
            resampling="bilinear",
        ).isel(time=0)

        data.rio.to_raster(
            tmp_win_b_fn,
            driver="GTiff",
            dtype="uint16",
            tiled=True,
            blockxsize=256,
            blockysize=256,
        )
        print(f"Finished saving window B to file in {time.time()-tic:0.2f} seconds")

        print("Merging data and writing output")
        tic = time.time()
        with rasterio.open(tmp_win_a_fn) as f:
            profile = f.profile
            data1 = f.read()

        with rasterio.open(tmp_win_b_fn) as f:
            data2 = f.read()

        data = np.concatenate([data1, data2], axis=0)
        profile["count"] = data.shape[0]
        profile["compress"] = "deflate"
        profile["tiled"] = True
        profile["blockxsize"] = 256
        profile["blockysize"] = 256
        profile["BIGTIFF"] = "YES"

        with rasterio.open(out, "w", **profile) as f:
            f.write(data)
        print(f"Finished merging and writing output in {time.time()-tic:0.2f} seconds")

@inference.command(name="run", help="Run inference on the stacked Sentinel-2 L2A satellite images specified via INPUT.")
@click.argument('input', type=click.Path(exists=True), required=True)
@click.option('--model', '-m', type=click.Path(exists=True), required=True, help="Path to the model checkpoint.")
@click.option('--out', '-o', type=str, required=True, help="Output filename.")
@click.option('--resize_factor', type=int, default=2, help="Resize factor to use for inference.")
@click.option('--gpu', type=int, help="GPU ID to use. If not provided, CPU will be used by default.")
@click.option('--patch_size', type=int, default=1024, help="Size of patch to use for inference.")
@click.option('--batch_size', type=int, default=2, help="Batch size.")
@click.option('--padding', type=int, default=64, help="Pixels to discard from each side of the patch.")
@click.option('--overwrite', '-f', is_flag=True, help="Overwrite outputs if they exist.")
@click.option('--mps_mode', is_flag=True, help="Run inference in MPS mode (Apple GPUs).")
def run(input, model, out, resize_factor, gpu, patch_size, batch_size, padding, overwrite, mps_mode):
    # Sanity checks
    assert os.path.exists(model), f"Model file {model} does not exist."
    assert model.endswith(".ckpt"), "Model file must be a .ckpt file."
    assert os.path.exists(input), f"Input file {input} does not exist."
    assert input.endswith(".tif") or input.endswith(".vrt"), "Input file must be a .tif or .vrt file."
    assert int(math.log(patch_size, 2)) == math.log(patch_size, 2), "Patch size must be a power of 2."

    stride = patch_size - padding * 2

    if os.path.exists(out) and not overwrite:
        print(f"Output file {out} already exists. Use -f to overwrite.")
        return

    # Determine the device: GPU, MPS, or CPU
    if mps_mode:
        assert torch.backends.mps.is_available(), "MPS mode is not available."
        device = torch.device("mps")
    elif gpu is not None and torch.cuda.is_available():
        device = torch.device(f"cuda:{gpu}")
    else:
        print("Neither GPU nor MPS mode is enabled, defaulting to CPU.")
        device = torch.device("cpu")

    # Load task and data
    tic = time.time()
    task = CustomSemanticSegmentationTask.load_from_checkpoint(model, map_location="cpu")
    task.freeze()
    model = task.model.eval().to(device)

    if mps_mode:
        up_sample = K.Resize((patch_size * resize_factor, patch_size * resize_factor)).to("cpu")
        down_sample = K.Resize((patch_size, patch_size), resample=Resample.NEAREST.name).to(device).to("cpu")
    else:
        up_sample = K.Resize((patch_size * resize_factor, patch_size * resize_factor)).to(device)
        down_sample = K.Resize((patch_size, patch_size), resample=Resample.NEAREST.name).to(device)

    dataset = SingleRasterDataset(input, transforms=preprocess)
    sampler = GridGeoSampler(dataset, size=patch_size, stride=stride)
    dataloader = DataLoader(dataset, sampler=sampler, batch_size=batch_size, num_workers=6, collate_fn=stack_samples)

    # Run inference
    with rasterio.open(input) as f:
        input_height, input_width = f.shape
        profile = f.profile
        transform = profile["transform"]

    out = np.zeros((input_height, input_width), dtype=np.uint8)
    dl_enumerator = tqdm(dataloader)

    for batch in dl_enumerator:
        images = batch["image"].to(device)
        images = up_sample(images)
        bboxes = batch["bbox"]

        with torch.inference_mode():
            predictions = model(images)
            predictions = predictions.argmax(axis=1).unsqueeze(0)
            predictions = down_sample(predictions.float()).int().cpu().numpy()[0]

        for i in range(len(bboxes)):
            bb = bboxes[i]
            left, top = ~transform * (bb.minx, bb.maxy)
            right, bottom = ~transform * (bb.maxx, bb.miny)
            left, right, top, bottom = int(np.round(left)), int(np.round(right)), int(np.round(top)), int(np.round(bottom))
            destination_height, destination_width = out[top + padding:bottom - padding, left + padding:right - padding].shape

            inp = predictions[i][padding:padding + destination_height, padding:padding + destination_width]
            out[top + padding:bottom - padding, left + padding:right - padding] = inp

    # Save predictions
    profile.update({
        "driver": "GTiff",
        "count": 1,
        "dtype": "uint8",
        "compress": "lzw",
        "nodata": 0,
        "blockxsize": 512,
        "blockysize": 512,
        "tiled": True,
        "interleave": "pixel"
    })

    with rasterio.open(out, "w", **profile) as f:
        f.write(out, 1)
        f.write_colormap(1, {1: (255, 0, 0)})
        f.colorinterp = [ColorInterp.palette]

    print(f"Finished inference and saved output to {out} in {time.time() - tic:.2f}s")

<<<<<<< HEAD
@inference.command(name="polygonize", help="Polygonize the output from inference")
@click.option('--input_fn', type=click.Path(exists=True), required=True, help="Input raster file to polygonize.")
@click.option('--output_fn', type=str, required=True, help="Output filename for the polygonized data.")
@click.option('--simplify', type=float, default=15, help="Simplification factor to use when polygonizing.")
@click.option('--min_size', type=float, default=500, help="Minimum area size in square meters to include in the output.")
@click.option('--overwrite', is_flag=True, help="Overwrite outputs if they exist.")
def polygonize(input_fn, output_fn, simplify, min_size, overwrite):
=======
@inference.command(name="polygonize", help="Polygonize the output from inference for the raster image given via INPUT.")
@click.argument('input', type=click.Path(exists=True), required=True)
@click.option('--out', '-o', type=str, required=True, help="Output filename for the polygonized data.")
@click.option('--simplify', type=float, default=None, help="Simplification factor to use when polygonizing.")
@click.option('--overwrite', '-f', is_flag=True, help="Overwrite outputs if they exist.")
def polygonize(input, out, simplify, overwrite):
>>>>>>> 5339c951
    """Polygonize the output from inference."""

    print(f"Polygonizing input file: {input}")

    # TODO: Get this warning working right, based on the CRS of the input file
    # if simplify is not None and simplify > 1:
    #    print("WARNING: You are passing a value of `simplify` greater than 1 for a geographic coordinate system. This is probably **not** what you want.")

    if os.path.exists(out) and not overwrite:
        print(f"Output file {out} already exists. Use -f to overwrite.")
        return
    elif os.path.exists(out) and overwrite:
        os.remove(out)  # GPKGs are sometimes weird about overwriting in-place

    tic = time.time()
    rows = []
    i = 0
    # read the input file as a mask
    with rasterio.open(input) as src:
        input_height, input_width = src.shape
        original_crs = src.crs.to_string()
        transform = src.transform 
        mask = (src.read(1) == 1).astype(np.uint8)
        polygonization_stride = 2048
        total_iterations = (input_height // polygonization_stride) * (input_width // polygonization_stride)
        
        # Define the equal-area projection using EPSG:6933
        equal_area_crs = CRS.from_epsg(6933)

        with tqdm(total=total_iterations, desc="Processing mask windows") as pbar:
            for y in range(0, input_height, polygonization_stride):
                for x in range(0, input_width, polygonization_stride):
                    new_transform = transform * Affine.translation(x, y)
                    mask_window = mask[y:y+polygonization_stride, x:x+polygonization_stride]
                    for geom, val in rasterio.features.shapes(mask_window, transform=new_transform):
                        if val == 1:
                            geom = shapely.geometry.shape(geom)
                            if simplify is not None:
                                geom = geom.simplify(simplify)
                            
                            # Convert the geometry to a GeoJSON-like format for transformation
                            geom_geojson = shapely.geometry.mapping(geom)
                            
                            # Reproject the geometry to the equal-area projection for accurate area calculation
                            geom_area_proj = fiona.transform.transform_geom(original_crs, equal_area_crs, geom_geojson)
                            geom_area_proj = shapely.geometry.shape(geom_area_proj)
                            area = geom_area_proj.area  # Calculate the area of the reprojected geometry
                            
                            # Only include geometries that meet the minimum size requirement
                            if area >= min_size:
                                # Keep the geometry in the original projection for output
                                geom = shapely.geometry.mapping(geom)

                                rows.append({
                                    "geometry": geom,
                                    "properties": {
                                        "idx": i,
                                        "area": area  # Add the area to the properties
                                    }
                                })
                                i += 1
                    pbar.update(1)

<<<<<<< HEAD
    schema = {'geometry': 'Polygon', 'properties': {'idx': 'int', 'area': 'float'}}
    with fiona.open(output_fn, 'w', 'GPKG', schema=schema, crs=original_crs) as dst:
        for row in rows:
            dst.write(row)
=======
    schema = {
        "geometry": "Polygon",
        "properties": {"idx": "int"}
    }
    with fiona.open(out.replace(".tif", ".gpkg"), "w", driver="GPKG", crs=crs, schema=schema) as f:
        f.writerecords(rows)
>>>>>>> 5339c951

    print(f"Finished polygonizing output at {out} in {time.time() - tic:.2f}s")<|MERGE_RESOLUTION|>--- conflicted
+++ resolved
@@ -236,22 +236,13 @@
 
     print(f"Finished inference and saved output to {out} in {time.time() - tic:.2f}s")
 
-<<<<<<< HEAD
-@inference.command(name="polygonize", help="Polygonize the output from inference")
-@click.option('--input_fn', type=click.Path(exists=True), required=True, help="Input raster file to polygonize.")
-@click.option('--output_fn', type=str, required=True, help="Output filename for the polygonized data.")
-@click.option('--simplify', type=float, default=15, help="Simplification factor to use when polygonizing.")
-@click.option('--min_size', type=float, default=500, help="Minimum area size in square meters to include in the output.")
-@click.option('--overwrite', is_flag=True, help="Overwrite outputs if they exist.")
-def polygonize(input_fn, output_fn, simplify, min_size, overwrite):
-=======
 @inference.command(name="polygonize", help="Polygonize the output from inference for the raster image given via INPUT.")
 @click.argument('input', type=click.Path(exists=True), required=True)
 @click.option('--out', '-o', type=str, required=True, help="Output filename for the polygonized data.")
 @click.option('--simplify', type=float, default=None, help="Simplification factor to use when polygonizing.")
+@click.option('--min_size', type=float, default=500, help="Minimum area size in square meters to include in the output.")
 @click.option('--overwrite', '-f', is_flag=True, help="Overwrite outputs if they exist.")
-def polygonize(input, out, simplify, overwrite):
->>>>>>> 5339c951
+def polygonize(input, out, simplify, min_size, overwrite):
     """Polygonize the output from inference."""
 
     print(f"Polygonizing input file: {input}")
@@ -315,18 +306,9 @@
                                 i += 1
                     pbar.update(1)
 
-<<<<<<< HEAD
     schema = {'geometry': 'Polygon', 'properties': {'idx': 'int', 'area': 'float'}}
-    with fiona.open(output_fn, 'w', 'GPKG', schema=schema, crs=original_crs) as dst:
+    with fiona.open(out, 'w', 'GPKG', schema=schema, crs=original_crs) as dst:
         for row in rows:
             dst.write(row)
-=======
-    schema = {
-        "geometry": "Polygon",
-        "properties": {"idx": "int"}
-    }
-    with fiona.open(out.replace(".tif", ".gpkg"), "w", driver="GPKG", crs=crs, schema=schema) as f:
-        f.writerecords(rows)
->>>>>>> 5339c951
 
     print(f"Finished polygonizing output at {out} in {time.time() - tic:.2f}s")