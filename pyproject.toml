[build-system]
requires = ["setuptools>=61.0"]
build-backend = "setuptools.build_meta"

[project]
name = "ftw-tools"
version = "1.3.0"
license = {file = "LICENSE"}
description = "Fields of The World (FTW) Command Line Interface (CLI) for data management, ML processing, and more."
readme = 'README.md'
authors = [
    { name = "Hannah Kerner", email = "hkerner@asu.edu" },
    { name = "Matthias Mohr", email = "matthias@mohr.ws" },
    { name = "Caleb Robinson", email = "Caleb.Robinson@microsoft.com" },
    { name = "Aninda Ghosh", email = "aghosh57@asu.edu" },
    { name = "Chris Holmes", email = "cholmes@tgengine.org" },
    { name = "Snehal Chaudhari", email = "sschaud5@asu.edu" },
]
classifiers = [
  "Development Status :: 4 - Beta",
  "License :: OSI Approved :: MIT License",
  "Programming Language :: Python :: 3",
]

requires-python = ">= 3.11,<3.13"
dependencies = [
    "click",                   # For CLI functionality
    "tqdm",                    # For progress bars
    "geopandas",               # For geospatial data handling
    "rasterio",                # For raster data
    "numpy",                   # For numerical computation
    "matplotlib",              # For plotting
    "torch",                   # For deep learning
    "kornia",                  # For computer vision
    "torchvision",             # For vision-related tasks in PyTorch
    "pytorch-lightning",       # For high-level PyTorch training loops
    "PyYAML",                  # For parsing YAML config files
    "wget",                    # For file downloads
    # pyarrow or later lead to an filesystem error in the fit function:
    # Error: Attempted to register factory for scheme 'file' but that scheme is already registered.
    # see https://github.com/apache/arrow/issues/44696
    "pyarrow==16.1.0",         # For in-memory data processing
    # see https://github.com/fieldsoftheworld/ftw-baselines/issues/77
    "odc-stac>=0.4.0",         # For handling STAC data via Open Data Cube
    "planetary-computer",      # For accessing Planetary Computer STAC data
    "pystac",                  # For reading STAC
    "rioxarray",               # For raster data handling
    "scipy",                   # For scientific computing
    "tensorboard",             # For PyTorch logging
    # see https://github.com/fieldsoftheworld/ftw-baselines/issues/79
    "torchgeo>=0.7.0",         # For geospatial deep learning
    "fiona",                   # For reading/writing vector data
    "pyproj",                  # For projections and CRSes
    "fiboa-cli==0.7.0",        # For storing data in Fiboa format
<<<<<<< HEAD
    "tenacity==9.1.2",         # For backoff / retry.
=======
    "dask[distributed]==2025.5.1"  # For parallel processing
>>>>>>> b1513660
]

[project.urls]
Homepage = "https://fieldsofthe.world/"
Repository = "https://github.com/fieldsoftheworld/ftw-baselines.git"
Issues = "https://github.com/fieldsoftheworld/ftw-baselines/issues"
Changelog = "https://github.com/fieldsoftheworld/ftw-baselines/blob/main/CHANGELOG.md"

[project.optional-dependencies]
dev = [
    "black",       # Code formatting tool
    "isort",       # Import sorting tool
    "mypy",        # Static type checker
    "pydocstyle",  # Python docstring style checker
    "flake8",      # Linter for Python
    "pytest",      # Testing framework
]

[project.scripts]
ftw = "ftw_cli.cli:ftw"

[tool.setuptools]
packages = { find = { where = ["src"] } }
include-package-data = true  # Includes non-Python files specified in MANIFEST.in

[tool.black]
target-version = ["py310"]
color = true
skip_magic_trailing_comma = true

[tool.isort]
profile = "black"
known_first_party = ["ftw"]
skip_gitignore = true
color_output = true

[tool.mypy]
python_version = "3.11"
ignore_missing_imports = true
show_error_codes = true
exclude = "(data|configs)/"
warn_unused_configs = true
disallow_any_generics = true
disallow_subclassing_any = true
disallow_untyped_calls = true
disallow_untyped_defs = true
disallow_incomplete_defs = true
check_untyped_defs = true
disallow_untyped_decorators = true
no_implicit_optional = true
warn_redundant_casts = true
warn_unused_ignores = true
warn_return_any = true
no_implicit_reexport = true
strict_equality = true

[tool.pydocstyle]
convention = "google"
match_dir = "(ftw)"

[tool.pytest.ini_options]
pythonpath = [
  "src",
]<|MERGE_RESOLUTION|>--- conflicted
+++ resolved
@@ -52,11 +52,8 @@
     "fiona",                   # For reading/writing vector data
     "pyproj",                  # For projections and CRSes
     "fiboa-cli==0.7.0",        # For storing data in Fiboa format
-<<<<<<< HEAD
     "tenacity==9.1.2",         # For backoff / retry.
-=======
     "dask[distributed]==2025.5.1"  # For parallel processing
->>>>>>> b1513660
 ]
 
 [project.urls]
