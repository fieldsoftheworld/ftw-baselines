--- conflicted
+++ resolved
@@ -531,15 +531,9 @@
     default=None,
     help="Output JSON file to save the scene selection results. If not provided, prints to stdout.",
 )
-<<<<<<< HEAD
-@click.option(
-    "--stac_host",
-    "-h",
-    type=click.Choice(["mspc", "earthsearch"]),
-    default="mspc",
-    show_default=True,
-    help="The host to download the imagery from. mspc = Microsoft Planetary Computer, earthsearch = EarthSearch (Element84/AWS).",
-)
+@common_stac_host_option()
+@common_s2_collection_option()
+@common_verbose_option()
 @click.option(
     "--format",
     "-f",
@@ -548,15 +542,17 @@
     show_default=True,
     help="Output format: 'text' for plain text output, 'ftw-app' for FTW inference app URL.",
 )
-def scene_selection(year, bbox, cloud_cover_max, buffer_days, out, stac_host, format):
-=======
-@common_stac_host_option()
-@common_s2_collection_option()
-@common_verbose_option()
 def scene_selection(
-    year, bbox, cloud_cover_max, buffer_days, out, stac_host, s2_collection, verbose
+    year,
+    bbox,
+    cloud_cover_max,
+    buffer_days,
+    out,
+    stac_host,
+    s2_collection,
+    verbose,
+    format,
 ):
->>>>>>> 1fe5fd40
     """Download Sentinel-2 scenes for inference."""
     import re
 
