import datetime
import enum
import json
import os
from pathlib import Path
from typing import Optional

import click
import wget

from ftw_tools.settings import (
    ALL_COUNTRIES,
    LULC_COLLECTIONS,
    SUPPORTED_POLY_FORMATS_TXT,
    TEMPORAL_OPTIONS,
)
from ftw_tools.utils import parse_bbox

# Imports are in the functions below to speed-up CLI startup time
# Some of the ML related imports (presumable torch) are very slow
# See https://github.com/fieldsoftheworld/ftw-baselines/issues/40

COUNTRIES_CHOICE = ALL_COUNTRIES.copy()
COUNTRIES_CHOICE.append("all")


class ModelVersions(enum.StrEnum):
    """Mapping from short_name to .ckpt file in github."""

    TWO_CLASS_CCBY = "2_Class_CCBY_FTW_Pretrained.ckpt"
    TWO_CLASS_FULL = "2_Class_FULL_FTW_Pretrained.ckpt"
    THREE_CLASS_CCBY = "3_Class_CCBY_FTW_Pretrained.ckpt"
    THREE_CLASS_FULL = "3_Class_FULL_FTW_Pretrained.ckpt"


# All commands are meant to use dashes as separator for words.
# All parameters are meant to use underscores as separator for words.


@click.group()
def ftw():
    """Fields of The World (FTW) - Command Line Interface"""
    pass


## Data group


@ftw.group()
def data():
    """Downloading, unpacking, and preparing the FTW dataset."""
    pass


@data.command("download", help="Download and unpack the FTW dataset.")
@click.option(
    "--out",
    "-o",
    type=click.Path(exists=False),
    default="./data",
    show_default=True,
    help="Folder where the files will be downloaded to.",
)
@click.option(
    "--clean_download",
    "--clean",
    "-f",
    is_flag=True,
    default=False,
    show_default=True,
    help="If set, the script will delete the folder before downloading.",
)
@click.option(
    "--countries",
    type=click.Choice(COUNTRIES_CHOICE, case_sensitive=False),
    default="all",
    show_default=True,
    help="Comma-separated list of countries to download. The default value 'all' downloads all available countries.",
)
@click.option(
    "--no-unpack",  # deprecated
    "--no_unpack",
    is_flag=True,
    default=False,
    show_default=True,
    help="If set, the script will NOT unpack the downloaded files.",
)
def data_download(out, clean_download, countries, no_unpack):
    from ftw_tools.download.download_ftw import download
    from ftw_tools.download.unpack import unpack

    download(out, clean_download, countries)
    if not no_unpack:
        unpack(out)


@data.command(
    "unpack",
    help="Unpack the downloaded FTW dataset. Specify the folder where the data is located via INPUT, which defaults to './data'.",
)
@click.argument(
    "input",
    type=click.Path(exists=True, dir_okay=True, file_okay=False),
    default="./data",
    required=False,
)
def data_unpack(input):
    from ftw_tools.download.unpack import unpack

    unpack(input)


### Model group


@ftw.group()
def model():
    """Training and testing FTW models."""
    pass


@model.command("fit", help="Fit the model")
@click.option(
    "--config",
    "-c",
    required=True,
    type=click.Path(exists=True, dir_okay=False),
    help="Path to the config file",
)
@click.option(
    "--ckpt_path",
    "-m",
    type=click.Path(exists=True, dir_okay=False),
    default=None,
    show_default=True,
    help="Path to a checkpoint file to resume training from",
)
@click.argument(
    "cli_args", nargs=-1, type=click.UNPROCESSED
)  # Capture all remaining arguments
def model_fit(config, ckpt_path, cli_args):
    from ftw_tools.models.baseline_eval import fit

    fit(config, ckpt_path, cli_args)


@model.command("test", help="Test the model")
@click.option(
    "--model",
    "-m",
    required=True,
    type=click.Path(exists=True, dir_okay=False),
    help="Path to model checkpoint",
)
@click.option(
    "--countries",
    "-c",
    type=click.Choice(COUNTRIES_CHOICE, case_sensitive=False),
    multiple=True,
    required=True,
    help="Countries to evaluate on",
)
@click.option(
    "--dir",
    type=click.Path(exists=True, file_okay=False, dir_okay=True),
    default="./data/ftw",
    show_default=True,
    help="Directory of the FTW dataset",
)
@click.option(
    "--gpu",
    type=int,
    default=0,
    show_default=True,
    help="GPU to use, zero-based index. Set to -1 to use CPU. CPU is also always used if CUDA is not available.",
)
@click.option(
    "--postprocess",
    "-pp",
    is_flag=True,
    default=False,
    show_default=True,
    help="Apply postprocessing to the model output",
)
@click.option(
    "--iou_threshold",
    "-iou",
    type=click.FloatRange(min=0.0, max=1.0),
    default=0.5,
    show_default=True,
    help="IoU threshold for matching predictions to ground truths",
)
@click.option(
    "--out",
    "-o",
    type=click.Path(exists=False),
    default="metrics.json",
    show_default=True,
    help="Output file for metrics",
)
@click.option(
    "--model_predicts_3_classes",
    "-p3",
    is_flag=True,
    default=False,
    show_default=True,
    help="Whether the model predicts 3 classes or 2 classes (default)",
)
@click.option(
    "--test_on_3_classes",
    "-t3",
    is_flag=True,
    default=False,
    show_default=True,
    help="Whether to test on 3 classes or 2 classes (default)",
)
@click.option(
    "--temporal_options",
    "-t",
    type=click.Choice(TEMPORAL_OPTIONS),
    default="stacked",
    show_default=True,
    help="Temporal option",
)
def model_test(
    model,
    countries,
    dir,
    gpu,
    postprocess,
    iou_threshold,
    out,
    model_predicts_3_classes,
    test_on_3_classes,
    temporal_options,
):
    from ftw_tools.models.baseline_eval import test

    test(
        model,
        dir,
        gpu,
        countries,
        postprocess,
        iou_threshold,
        out,
        model_predicts_3_classes,
        test_on_3_classes,
        temporal_options,
    )


@model.command("download", help="Download model checkpoints")
@click.option(
    "--type",
    type=click.Choice(ModelVersions),
    required=True,
    help="Short model name corresponding to a .ckpt file in github.",
)
@click.option(
    "--out",
    "-o",
    type=click.Path(exists=False),
    default=None,
    show_default=True,
    help="File where the file will be stored to. Defaults to the original filename of the selected model.",
)
def model_download(type: ModelVersions, out: Optional[str] = None):
    github_url = f"https://github.com/fieldsoftheworld/ftw-baselines/releases/download/v1/{type.value}"
    target = Path(out or type.value)
    if target.exists():
        print(f"File {target} already exists, skipping download.")
        return

    print(f"Downloading {github_url} to {target}")
    target.parent.mkdir(parents=True, exist_ok=True)
    wget.download(github_url, str(target.resolve()))


### Inference group

WIN_HELP = "URL to a Sentinel-2 L2A STAC item for the window {x} image. Alternatively, an ID of a STAC Item on Microsoft Planetary Computer."


@ftw.group()
def inference():
    """Inference-related commands."""
    pass


@inference.command(
    "all",
    help="Run all inference commands from crop calendar scene selection,"
    "then download, inference and polygonize.",
)
@click.option(
    "--out",
    "-o",
    type=click.Path(exists=False),
    required=True,
    help="Directory to save downloaded inference imagery, and inference output to",
)
@click.option(
    "--model",
    "-m",
    type=click.Path(exists=True),
    required=True,
    help="Path to the model checkpoint.",
)
@click.option(
    "--year",
    type=click.IntRange(min=2015, max=datetime.date.today().year),
    required=True,
    help="Year to run model inference over",
)
@click.option(
    "--bbox",
    type=str,
    default=None,
    help="Bounding box to use for the download in the format 'minx,miny,maxx,maxy'",
    callback=parse_bbox,
)
@click.option(
    "--cloud_cover_max",
    "-ccx",
    type=click.IntRange(min=0, max=100),
    default=20,
    show_default=True,
    help="Maximum percentage of cloud cover allowed in the Sentinel-2 scene",
)
@click.option(
    "--buffer_days",
    "-b",
    type=click.IntRange(min=0),
    default=14,
    show_default=True,
    help="Number of days to buffer the date for querying to help balance decreasing cloud cover "
    "and selecting a date near the crop calendar indicated date.",
)
@click.option(
    "--overwrite",
    "-f",
    is_flag=True,
    default=False,
    show_default=True,
    help="Overwrites the outputs if they exist",
)
@click.option(
    "--resize_factor",
    "-r",
    type=click.IntRange(min=1),
    default=2,
    show_default=True,
    help="Resize factor to use for inference.",
)
@click.option(
    "--gpu",
    type=int,
    default=-1,
    show_default=True,
    help="GPU to use, zero-based index. Set to -1 to use CPU. CPU is also always used if CUDA or MPS is not available.",
)
@click.option(
    "--patch_size",
    "-ps",
    type=click.IntRange(min=128),
    default=None,
    help="Size of patch to use for inference. Defaults to 1024 unless the image is < 1024x1024px and a smaller value otherwise.",
)
@click.option(
    "--batch_size",
    "-bs",
    type=click.IntRange(min=1),
    default=2,
    show_default=True,
    help="Batch size.",
)
@click.option(
    "--num_workers",
    type=click.IntRange(min=1),
    default=4,
    show_default=True,
    help="Number of workers to use for inference.",
)
@click.option(
    "--padding",
    "-p",
    type=click.IntRange(min=0),
    default=None,
    help="Pixels to discard from each side of the patch. Defaults to 64 unless the image is < 1024x1024px and a smaller value otherwise.",
)
@click.option(
    "--mps_mode",
    "-mps",
    is_flag=True,
    default=False,
    show_default=True,
    help="Run inference in MPS mode (Apple GPUs).",
)
@click.option(
    "--stac_host",
    "-h",
    type=click.Choice(["mspc", "earthsearch"]),
    default="mspc",
    show_default=True,
    help="The host to download the imagery from. mspc = Microsoft Planetary Computer, earthsearch = EarthSearch (Element84/AWS).",
)
def ftw_inference_all(
    out,
    model,
    year,
    bbox,
    cloud_cover_max,
    buffer_days,
    overwrite,
    resize_factor,
    gpu,
    patch_size,
    batch_size,
    num_workers,
    padding,
    mps_mode,
    stac_host,
):
    """Run all inference commands from crop calendar scene selection, then download, inference and polygonize."""
    from ftw_tools.download.download_img import create_input, scene_selection
    from ftw_tools.models.baseline_inference import run
    from ftw_tools.postprocess.polygonize import polygonize

    # Ensure output directory exists
    if not os.path.exists(out):
        os.makedirs(out)

    # Set output paths
    inference_data = os.path.join(out, "inference_data.tif")
    inf_output_path = os.path.join(out, "inference_output.tif")

    # Scene selection
    win_a, win_b = scene_selection(
        bbox=bbox,
        year=year,
        stac_host=stac_host,
        cloud_cover_max=cloud_cover_max,
        buffer_days=buffer_days,
    )

    # Download imagery
    create_input(
        win_a=win_a,
        win_b=win_b,
        out=inference_data,
        overwrite=overwrite,
        bbox=bbox,
        stac_host=stac_host,
    )

    # Run inference
    run(
        input=inference_data,
        model=model,
        out=inf_output_path,
        resize_factor=resize_factor,
        gpu=gpu,
        patch_size=patch_size,
        batch_size=batch_size,
        num_workers=num_workers,
        padding=padding,
        overwrite=overwrite,
        mps_mode=mps_mode,
    )

    # Polygonize the output
    polygonize(
        input=inf_output_path,
        out=f"{out}/polygons.parquet",
        overwrite=overwrite,
    )


@inference.command(
    "scene-selection", help="Select Sentinel-2 scenes for inference with crop calendar"
)
@click.option(
    "--year",
    type=click.IntRange(min=2015, max=datetime.date.today().year),
    required=True,
    help="Year to run model inference over",
)
@click.option(
    "--bbox",
    type=str,
    default=None,
    help="Bounding box to use for the download in the format 'minx,miny,maxx,maxy'",
    callback=parse_bbox,
)
@click.option(
    "--cloud_cover_max",
    "-ccx",
    type=click.IntRange(min=0, max=100),
    default=20,
    show_default=True,
    help="Maximum percentage of cloud cover allowed in the Sentinel-2 scene",
)
@click.option(
    "--buffer_days",
    "-b",
    type=click.IntRange(min=0),
    default=14,
    show_default=True,
    help="Number of days to buffer the date for querying to help balance decreasing cloud cover "
    "and selecting a date near the crop calendar indicated date.",
)
@click.option(
    "--out",
    "-o",
    type=click.Path(exists=False),
    default=None,
    help="Output JSON file to save the scene selection results. If not provided, prints to stdout.",
)
@click.option(
    "--stac_host",
    "-h",
    type=click.Choice(["mspc", "earthsearch"]),
    default="mspc",
    show_default=True,
    help="The host to download the imagery from. mspc = Microsoft Planetary Computer, earthsearch = EarthSearch (Element84/AWS).",
)
def scene_selection(year, bbox, cloud_cover_max, buffer_days, out, stac_host):
    """Download Sentinel-2 scenes for inference."""
    from ftw_tools.download.download_img import scene_selection

    win_a, win_b = scene_selection(
        bbox=bbox,
        year=year,
        stac_host=stac_host,
        cloud_cover_max=cloud_cover_max,
        buffer_days=buffer_days,
    )
    if out:
        # persist results to json
        result = {
            "window_a": win_a,
            "window_b": win_b,
        }
        with open(out, "w") as f:
            json.dump(result, f, indent=2)
        print(f"Results saved to {out}")
    else:
        print(f"Window A: {win_a}, Window B: {win_b}")


@inference.command(
    "download",
    help="Download 2 Sentinel-2 scenes & stack them in a single file for inference.",
)
<<<<<<< HEAD
@click.option("--win_a", type=str, required=True, help=WIN_HELP.format(x="A"))
@click.option("--win_b", type=str, default=None, help=WIN_HELP.format(x="B"))
=======
@click.option("--win_a", "-a", type=str, required=True, help=WIN_HELP.format(x="A"))
@click.option("--win_b", "-b", type=str, required=True, help=WIN_HELP.format(x="B"))
>>>>>>> e6422a12
@click.option(
    "--out",
    "-o",
    type=click.Path(exists=False),
    required=True,
    help="Filename to save results to",
)
@click.option(
    "--overwrite",
    "-f",
    is_flag=True,
    default=False,
    show_default=True,
    help="Overwrites the outputs if they exist",
)
@click.option(
    "--bbox",
    type=str,
    default=None,
    help="Bounding box to use for the download in the format 'minx,miny,maxx,maxy'",
    callback=parse_bbox,
)
@click.option(
    "--stac_host",
    "-h",
    type=click.Choice(["mspc", "earthsearch"]),
    default="mspc",
    show_default=True,
    help="The host to download the imagery from. mspc = Microsoft Planetary Computer, earthsearch = EarthSearch (Element84/AWS).",
)
def inference_download(win_a, win_b, out, overwrite, bbox, stac_host):
    from ftw_tools.download.download_img import create_input

    create_input(
        win_a=win_a,
        win_b=win_b,
        out=out,
        overwrite=overwrite,
        bbox=bbox,
        stac_host=stac_host,
    )


@inference.command(
    "run",
    help="Run inference on the stacked Sentinel-2 L2A satellite images specified via INPUT.",
)
@click.argument("input", type=click.Path(exists=True), required=True)
@click.option(
    "--model",
    "-m",
    type=click.Path(exists=True),
    required=True,
    help="Path to the model checkpoint.",
)
@click.option(
    "--out",
    "-o",
    type=click.Path(exists=False),
    default=None,
    help="Output filename for the inference imagery. Defaults to the name of the input file name with 'inference.' prefix.",
)
@click.option(
    "--resize_factor",
    "-r",
    type=click.IntRange(min=1),
    default=2,
    show_default=True,
    help="Resize factor to use for inference.",
)
@click.option(
    "--gpu",
    type=int,
    default=-1,
    show_default=True,
    help="GPU to use, zero-based index. Set to -1 to use CPU. CPU is also always used if CUDA or MPS is not available.",
)
@click.option(
    "--patch_size",
    "-ps",
    type=click.IntRange(min=128),
    default=None,
    help="Size of patch to use for inference. Defaults to 1024 unless the image is < 1024x1024px and a smaller value otherwise.",
)
@click.option(
    "--batch_size",
    "-bs",
    type=click.IntRange(min=1),
    default=2,
    show_default=True,
    help="Batch size.",
)
@click.option(
    "--num_workers",
    type=click.IntRange(min=1),
    default=4,
    show_default=True,
    help="Number of workers to use for inference.",
)
@click.option(
    "--padding",
    "-p",
    type=click.IntRange(min=0),
    default=None,
    help="Pixels to discard from each side of the patch. Defaults to 64 unless the image is < 1024x1024px and a smaller value otherwise.",
)
@click.option(
    "--overwrite",
    "-f",
    is_flag=True,
    default=False,
    show_default=True,
    help="Overwrite outputs if they exist.",
)
@click.option(
    "--mps_mode",
    "-mps",
    is_flag=True,
    default=False,
    show_default=True,
    help="Run inference in MPS mode (Apple GPUs).",
)
def inference_run(
    input,
    model,
    out,
    resize_factor,
    gpu,
    patch_size,
    batch_size,
    num_workers,
    padding,
    overwrite,
    mps_mode,
):
    from ftw_tools.models.baseline_inference import run

    run(
        input,
        model,
        out,
        resize_factor,
        gpu,
        patch_size,
        batch_size,
        num_workers,
        padding,
        overwrite,
        mps_mode,
    )


@inference.command(
    "run-instance-segmentation",
    help="Run an instance segmentation model inference on a single Sentinel-2 L2A satellite images specified via INPUT.",
)
@click.argument("input", type=click.Path(exists=True), required=True)
@click.option(
    "--model",
    "-m",
    type=click.Choice(["DelineateAnything", "DelineateAnything-S"]),
    required=True,
    help="The model to use for inference.",
)
@click.option(
    "--out",
    "-o",
    type=click.Path(exists=False),
    default=None,
    help="Output filename for the polygonized data. Defaults to the name of the input file with parquet extension. "
    + SUPPORTED_POLY_FORMATS_TXT,
)
@click.option(
    "--gpu",
    type=click.IntRange(min=0),
    default=None,
    help="GPU ID to use. If not provided, CPU will be used by default.",
)
@click.option(
    "--image_size",
    type=click.IntRange(min=1),
    default=320,
    show_default=True,
    help="Image size to use for inference.",
)
@click.option(
    "--patch_size",
    "-ps",
    type=click.IntRange(min=128),
    default=None,
    help="Size of patch to use for inference. Defaults to 1024 unless the image is < 1024x1024px and a smaller value otherwise.",
)
@click.option(
    "--batch_size",
    "-bs",
    type=click.IntRange(min=1),
    default=2,
    show_default=True,
    help="Batch size.",
)
@click.option(
    "--num_workers",
    type=click.IntRange(min=1),
    default=4,
    show_default=True,
    help="Number of workers to use for inference.",
)
@click.option(
    "--max_detections",
    type=click.IntRange(min=1),
    default=50,
    show_default=True,
    help="Maximum number of detections to keep.",
)
@click.option(
    "--iou_threshold",
    "-iou",
    type=click.FloatRange(min=0.0, max=1.0),
    default=0.5,
    show_default=True,
    help="IoU threshold for matching predictions to ground truths",
)
@click.option(
    "--conf_threshold",
    "-ct",
    type=click.FloatRange(min=0.0, max=1.0),
    default=0.1,
    show_default=True,
    help="Confidence threshold for keeping detections.",
)
@click.option(
    "--padding",
    "-p",
    type=click.IntRange(min=0),
    default=None,
    help="Pixels to discard from each side of the patch.",
)

@click.option(
    "--overwrite",
    "-f",
    is_flag=True,
    default=False,
    show_default=True,
    help="Overwrites the outputs if they exist",
)
@click.option(
    "--mps_mode",
    "-mps",
    is_flag=True,
    default=False,
    show_default=True,
    help="Run inference in MPS mode (Apple GPUs).",
)
@click.option(
    "--simplify",
    "-s",
    type=click.FloatRange(min=0.0),
    default=15,
    show_default=True,
    help="Simplification factor to use when polygonizing in the unit of the CRS, e.g. meters for Sentinel-2 imagery in UTM. Set to 0 to disable simplification.",
)
@click.option(
    "--min_size",
    "-sn",
    type=click.FloatRange(min=0.0),
    default=500,
    show_default=True,
    help="Minimum area size in square meters to include in the output. Set to 0 to disable.",
)
@click.option(
    "--max_size",
    "-sx",
    type=click.FloatRange(min=0.0),
    default=None,
    show_default=True,
    help="Maximum area size in square meters to include in the output. Disabled by default.",
)
@click.option(
    "--close_interiors",
    is_flag=True,
    default=False,
    show_default=True,
    help="Remove the interiors holes in the polygons.",
)
def inference_run_instance_segmentation(
    input,
    model,
    out,
    gpu,
    image_size,
    patch_size,
    batch_size,
    num_workers,
    max_detections,
    iou_threshold,
    conf_threshold,
    padding,
    overwrite,
    mps_mode,
    simplify,
    min_size,
    max_size,
    close_interiors,
):
    from ftw_tools.models.baseline_inference import run_instance_segmentation

    run_instance_segmentation(
        input=input,
        model=model,
        out=out,
        gpu=gpu,
        num_workers=num_workers,
        image_size=image_size,
        patch_size=patch_size,
        batch_size=batch_size,
        max_detections=max_detections,
        iou_threshold=iou_threshold,
        conf_threshold=conf_threshold,
        padding=padding,
        overwrite=overwrite,
        mps_mode=mps_mode,
        simplify=simplify,
        min_size=min_size,
        max_size=max_size,
        close_interiors=close_interiors,
    )


@inference.command(
    "instance-segmentation-all",
    help="Run all inference instance segmentation commands from download and inference.",
)
@click.argument("input", type=str, required=True)
@click.option(
    "--bbox",
    type=str,
    default=None,
    help="Bounding box to use for the download in the format 'minx,miny,maxx,maxy'",
    required=True,
)
@click.option(
    "--out_dir",
    "-o",
    type=str,
    required=True,
    help="Directory to save downloaded inference imagery, and inference output to",
)
@click.option(
    "--stac_host",
    type=click.Choice(["mspc", "earthsearch"]),
    default="earthsearch",
    show_default=True,
    help="The host to download the imagery from. mspc = Microsoft Planetary Computer, earthsearch = EarthSearch (Element84/AWS).",
)
@click.option(
    "--model",
    "-m",
    type=click.Choice(["DelineateAnything", "DelineateAnything-S"]),
    required=True,
    help="The model to use for inference.",
)
@click.option(
    "--gpu",
    type=int,
    help="GPU ID to use. If not provided, CPU will be used by default.",
)
@click.option(
    "--image_size",
    type=int,
    default=320,
    show_default=True,
    help="Image size to use for inference.",
)
@click.option(
    "--patch_size",
    type=int,
    default=None,
    help="Size of patch to use for inference. Defaults to 1024 unless the image is < 1024x1024px.",
)
@click.option(
    "--batch_size", type=int, default=2, show_default=True, help="Batch size."
)
@click.option(
    "--num_workers",
    type=int,
    default=2,
    show_default=True,
    help="Number of workers to use for inference.",
)
@click.option(
    "--max_detections",
    type=int,
    default=50,
    show_default=True,
    help="Maximum number of detections to keep.",
)
@click.option(
    "--iou_threshold",
    type=float,
    default=0.6,
    show_default=True,
    help="IoU threshold for matching detections to ground truths.",
)
@click.option(
    "--conf_threshold",
    type=float,
    default=0.1,
    show_default=True,
    help="Confidence threshold for keeping detections.",
)
@click.option(
    "--padding",
    type=int,
    default=None,
    help="Pixels to discard from each side of the patch.",
)
@click.option(
    "--overwrite", "-f", is_flag=True, help="Overwrite outputs if they exist."
)
@click.option(
    "--mps_mode", is_flag=True, help="Run inference in MPS mode (Apple GPUs)."
)
@click.option(
    "--simplify",
    type=float,
    default=15,
    show_default=True,
    help="Simplification factor to use when polygonizing in the unit of the CRS, e.g. meters for Sentinel-2 imagery in UTM. Set to 0 to disable simplification.",
)
@click.option(
    "--min_size",
    type=float,
    default=500,
    show_default=True,
    help="Minimum area size in square meters to include in the output. Set to 0 to disable.",
)
@click.option(
    "--max_size",
    type=float,
    default=None,
    show_default=True,
    help="Maximum area size in square meters to include in the output. Disabled by default.",
)
@click.option(
    "--close_interiors",
    is_flag=True,
    help="Remove the interiors holes in the polygons.",
)
def ftw_inference_instance_segmentation_all(
    input,
    bbox,
    out_dir,
    stac_host,
    model,
    gpu,
    image_size,
    patch_size,
    batch_size,
    num_workers,
    max_detections,
    iou_threshold,
    conf_threshold,
    padding,
    overwrite,
    mps_mode,
    simplify,
    min_size,
    max_size,
    close_interiors,
):
    """Run all inference instance segmentation commands from download and inference."""
    from ftw_tools.download.download_img import create_input
    from ftw_tools.models.baseline_inference import run_instance_segmentation

    # Ensure output directory exists
    if not os.path.exists(out_dir):
        os.makedirs(out_dir)

    # Set output paths
    inference_data = os.path.join(out_dir, "inference_data.tif")
    inf_output_path = os.path.join(out_dir, "inference_output.parquet")

    # Download imagery
    create_input(
        win_a=input,
        win_b=None,
        out=inference_data,
        overwrite=overwrite,
        bbox=bbox,
        stac_host=stac_host,
    )

    # Run inference
    run_instance_segmentation(
        input=inference_data,
        model=model,
        out=inf_output_path,
        gpu=gpu,
        num_workers=num_workers,
        image_size=image_size,
        patch_size=patch_size,
        batch_size=batch_size,
        max_detections=max_detections,
        iou_threshold=iou_threshold,
        conf_threshold=conf_threshold,
        padding=padding,
        overwrite=overwrite,
        mps_mode=mps_mode,
        simplify=simplify,
        min_size=min_size,
        max_size=max_size,
        close_interiors=close_interiors,
    )


@inference.command(
    "polygonize",
    help="Polygonize the output from inference for the raster image given via INPUT. Results are in the CRS of the given raster image.",
)
@click.argument("input", type=click.Path(exists=True), required=True)
@click.option(
    "--out",
    "-o",
    type=click.Path(exists=False),
    default=None,
    help="Output filename for the polygonized data. Defaults to the name of the input file with '.parquet' file extension. "
    + SUPPORTED_POLY_FORMATS_TXT,
)
@click.option(
    "--simplify",
    "-s",
    type=click.FloatRange(min=0.0),
    default=15,
    show_default=True,
    help="Simplification factor to use when polygonizing in the unit of the CRS, e.g. meters for Sentinel-2 imagery in UTM. Set to 0 to disable simplification.",
)
@click.option(
    "--min_size",
    "-sn",
    type=click.FloatRange(min=0.0),
    default=500,
    show_default=True,
    help="Minimum area size in square meters to include in the output. Set to 0 to disable.",
)
@click.option(
    "--max_size",
    "-sx",
    type=click.FloatRange(min=0.0),
    default=None,
    show_default=True,
    help="Maximum area size in square meters to include in the output. Disabled by default.",
)
@click.option(
    "--overwrite",
    "-f",
    is_flag=True,
    default=False,
    show_default=True,
    help="Overwrite output if it exists.",
)
@click.option(
    "--close_interiors",
    is_flag=True,
    default=False,
    show_default=True,
    help="Remove the interiors holes in the polygons.",
)
def inference_polygonize(
    input, out, simplify, min_size, max_size, overwrite, close_interiors
):
    from ftw_tools.postprocess.polygonize import polygonize

    polygonize(input, out, simplify, min_size, max_size, overwrite, close_interiors)


@inference.command(
    "filter-by-lulc",
    help="Filter the output raster in GeoTIFF format by LULC mask.",
)
@click.argument("input", type=click.Path(exists=True), required=True)
@click.option(
    "--out",
    "-o",
    type=click.Path(exists=False),
    default=None,
    help="Output filename for the (filtered) polygonized data. Defaults to the name of the input file with '.parquet' file extension. "
    + SUPPORTED_POLY_FORMATS_TXT,
)
@click.option(
    "--overwrite",
    "-f",
    is_flag=True,
    default=False,
    show_default=True,
    help="Overwrite output if it exists.",
)
@click.option(
    "--collection_name",
    "-c",
    type=click.Choice(LULC_COLLECTIONS),
    default="io-lulc-annual-v02",
    show_default=True,
    help="Name of the LULC collection to use.",
)
@click.option(
    "--save_lulc_tif",
    "-tiff",
    is_flag=True,
    default=False,
    show_default=True,
    help="Save the LULC mask as a GeoTIFF.",
)
def inference_lulc_filtering(input, out, overwrite, collection_name, save_lulc_tif):
    from ftw_tools.postprocess.lulc_filtering import lulc_filtering

    lulc_filtering(
        input=input,
        out=out,
        overwrite=overwrite,
        collection_name=collection_name,
        save_lulc_tif=save_lulc_tif,
    )


if __name__ == "__main__":
    ftw()<|MERGE_RESOLUTION|>--- conflicted
+++ resolved
@@ -553,13 +553,8 @@
     "download",
     help="Download 2 Sentinel-2 scenes & stack them in a single file for inference.",
 )
-<<<<<<< HEAD
-@click.option("--win_a", type=str, required=True, help=WIN_HELP.format(x="A"))
-@click.option("--win_b", type=str, default=None, help=WIN_HELP.format(x="B"))
-=======
 @click.option("--win_a", "-a", type=str, required=True, help=WIN_HELP.format(x="A"))
-@click.option("--win_b", "-b", type=str, required=True, help=WIN_HELP.format(x="B"))
->>>>>>> e6422a12
+@click.option("--win_b", "-b", type=str, default=None, help=WIN_HELP.format(x="B"))
 @click.option(
     "--out",
     "-o",
