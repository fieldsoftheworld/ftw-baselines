import enum
import os

import click
import wget

from ftw_tools.download.download_img import scene_selection
from ftw_tools.settings import ALL_COUNTRIES, SUPPORTED_POLY_FORMATS_TXT

# Imports are in the functions below to speed-up CLI startup time
# Some of the ML related imports (presumable torch) are very slow
# See https://github.com/fieldsoftheworld/ftw-baselines/issues/40


class ModelVersions(enum.StrEnum):
    """Mapping from short_name to .ckpt file in github."""

    TWO_CLASS_CCBY = "2_Class_CCBY_FTW_Pretrained.ckpt"
    TWO_CLASS_FULL = "2_Class_FULL_FTW_Pretrained.ckpt"
    THREE_CLASS_CCBY = "3_Class_CCBY_FTW_Pretrained.ckpt"
    THREE_CLASS_FULL = "3_Class_FULL_FTW_Pretrained.ckpt"


@click.group()
def ftw():
    """Fields of The World (FTW) - Command Line Interface"""
    pass


## Data group


@ftw.group()
def data():
    """Downloading, unpacking, and preparing the FTW dataset."""
    pass


@data.command("download", help="Download and unpack the FTW dataset.")
@click.option(
    "--out",
    "-o",
    type=str,
    default="./data",
    help="Folder where the files will be downloaded to. Defaults to './data'.",
)
@click.option(
    "--clean_download",
    "-f",
    is_flag=True,
    help="If set, the script will delete the root folder before downloading.",
)
@click.option(
    "--countries",
    type=str,
    default="all",
    help="Comma-separated list of countries to download. If 'all' (default) is passed, downloads all available countries. Available countries: "
    + ", ".join(ALL_COUNTRIES),
)
@click.option(
    "--no-unpack",
    is_flag=True,
    help="If set, the script will NOT unpack the downloaded files.",
)
def data_download(out, clean_download, countries, no_unpack):
    from ftw_tools.download.download_ftw import download
    from ftw_tools.download.unpack import unpack

    download(out, clean_download, countries)
    if not no_unpack:
        unpack(out)


@data.command(
    "unpack",
    help="Unpack the downloaded FTW dataset. Specify the folder where the data is located via INPUT. Defaults to './data'.",
)
@click.argument("input", type=str, default="./data")
def data_unpack(input):
    from ftw_tools.download.unpack import unpack

    unpack(input)


### Model group


@ftw.group()
def model():
    """Training and testing FTW models."""
    pass


@model.command("fit", help="Fit the model")
@click.option(
    "--config",
    "-c",
    required=True,
    type=click.Path(exists=True),
    help="Path to the config file (required)",
)
@click.option(
    "--ckpt_path",
    type=click.Path(exists=True),
    help="Path to a checkpoint file to resume training from",
)
@click.argument(
    "cli_args", nargs=-1, type=click.UNPROCESSED
)  # Capture all remaining arguments
def model_fit(config, ckpt_path, cli_args):
    from ftw_tools.models.baseline_eval import fit

    fit(config, ckpt_path, cli_args)


@model.command("test", help="Test the model")
@click.option("--model", "-m", required=True, type=str, help="Path to model checkpoint")
@click.option("--dir", type=str, default="data/ftw", help="Directory of dataset")
@click.option("--gpu", type=int, default=0, help="GPU to use")
@click.option(
    "--countries",
    type=str,
    multiple=True,
    required=True,
    help="Countries to evaluate on",
)
@click.option(
    "--postprocess", is_flag=True, help="Apply postprocessing to the model output"
)
@click.option(
    "--iou_threshold",
    type=float,
    default=0.5,
    help="IoU threshold for matching predictions to ground truths",
)
@click.option(
    "--out", "-o", type=str, default="metrics.json", help="Output file for metrics"
)
@click.option(
    "--model_predicts_3_classes",
    is_flag=True,
    help="Whether the model predicts 3 classes or 2 classes",
)
@click.option(
    "--test_on_3_classes",
    is_flag=True,
    help="Whether to test on 3 classes or 2 classes",
)
@click.option(
    "--temporal_options",
    type=str,
    default="stacked",
    help="Temporal option (stacked, windowA, windowB, etc.)",
)
@click.argument(
    "cli_args", nargs=-1, type=click.UNPROCESSED
)  # Capture all remaining arguments
def model_test(
    model,
    dir,
    gpu,
    countries,
    postprocess,
    iou_threshold,
    out,
    model_predicts_3_classes,
    test_on_3_classes,
    temporal_options,
    cli_args,
):
    from ftw_tools.models.baseline_eval import test

    test(
        model,
        dir,
        gpu,
        countries,
        postprocess,
        iou_threshold,
        out,
        model_predicts_3_classes,
        test_on_3_classes,
        temporal_options,
        cli_args,
    )


@model.command("download", help="Download model checkpoints")
@click.option(
    "--type",
    type=click.Choice(ModelVersions),
    required=True,
    help="Short model name corresponding to a .ckpt file in github.",
)
def model_download(type: ModelVersions):
    github_url = f"https://github.com/fieldsoftheworld/ftw-baselines/releases/download/v1/{type.value}"
    print(f"Downloading {github_url} to {type.value}")
    wget.download(github_url)


### Inference group

WIN_HELP = "URL to or Microsoft Planetary Computer ID of an Sentinel-2 L2A STAC item for the window {x} image"


@ftw.group()
def inference():
    """Inference-related commands."""
    pass


@inference.command(
<<<<<<< HEAD
    "ftw_inference_all",
    help="Run all inference commands from crop calendar scene selection,"
    "then download, inference and polygonize.",
)
@click.option(
    "--bbox",
    type=str,
    default=None,
    help="Bounding box to use for the download in the format 'minx,miny,maxx,maxy'",
)
@click.option(
    "--year", type=int, required=True, help="Year to run model inference over"
)
@click.option(
    "--cloud_cover_max",
    type=int,
    default=20,
    help="Max percent cloud cover in sentinel2 scene",
)
@click.option(
    "--buffer_days",
    type=int,
    default=14,
    help="Number of days to buffer the date for querying to help balance decreasing cloud cover "
    "and selecting a date near the crop calendar indicated date.",
)
@click.option(
    "--out_dir",
    "-o",
    type=str,
    required=True,
    help="Directory to save downloaded inference imagery, and inference output to",
)
@click.option(
    "--overwrite", "-f", is_flag=True, help="Overwrites the outputs if they exist"
)
@click.option(
    "--model",
    "-m",
    type=click.Path(exists=True),
    required=True,
    help="Path to the model checkpoint.",
)
@click.option(
    "--resize_factor",
    type=int,
    default=2,
    show_default=True,
    help="Resize factor to use for inference.",
)
@click.option(
    "--gpu",
    type=int,
    help="GPU ID to use. If not provided, CPU will be used by default.",
)
@click.option(
    "--patch_size",
    type=int,
    default=None,
    help="Size of patch to use for inference. Defaults to 1024 unless the image is < 1024x1024px.",
)
@click.option(
    "--batch_size", type=int, default=2, show_default=True, help="Batch size."
)
@click.option(
    "--padding",
    type=int,
    default=None,
    help="Pixels to discard from each side of the patch.",
)
@click.option(
    "--mps_mode", is_flag=True, help="Run inference in MPS mode (Apple GPUs)."
)
def ftw_inference_all(
    bbox,
    year,
    cloud_cover_max,
    buffer_days,
    out_dir,
    overwrite,
    model,
    resize_factor,
    gpu,
    patch_size,
    batch_size,
    padding,
    mps_mode,
):
    """Run all inference commands from crop calendar scene selection, then download, inference and polygonize."""
    from ftw_tools.download.download_img import create_input, scene_selection
    from ftw_tools.models.baseline_inference import run
    from ftw_tools.postprocess.polygonize import polygonize

    bbox_formatted = [float(x) for x in bbox.split(",")]

    # Ensure output directory exists
    if not os.path.exists(out_dir):
        os.makedirs(out_dir)

    # Set output paths
    inference_data = os.path.join(out_dir, "inference_data.tif")
    inf_output_path = os.path.join(out_dir, "inference_output.tif")

    # Scene selection
    win_a, win_b = scene_selection(
        bbox=bbox_formatted,
        year=year,
        cloud_cover_max=cloud_cover_max,
        buffer_days=buffer_days,
    )

    # Download imagery
    create_input(
        win_a=win_a, win_b=win_b, out=inference_data, overwrite=overwrite, bbox=bbox
    )

    # Run inference

    run(
        input=inference_data,
        model=model,
        out=inf_output_path,
        resize_factor=resize_factor,
        gpu=gpu,
        patch_size=patch_size,
        batch_size=batch_size,
        padding=padding,
        overwrite=overwrite,
        mps_mode=mps_mode,
    )

    # Polygonize the output
    polygonize(
        input=inf_output_path,
        out=f"{out_dir}/polygons.parquet",
        simplify=True,
        min_size=15,
        max_size=500,
        overwrite=overwrite,
        close_interiors=True,
    )


@inference.command(
=======
>>>>>>> 57a4ddd3
    "scene_selection", help="Select Sentinel-2 scenes for inference with crop calendar"
)
@click.option(
    "--bbox",
    type=str,
    default=None,
    help="Bounding box to use for the download in the format 'minx,miny,maxx,maxy'",
)
@click.option(
    "--year", type=int, required=True, help="Year to run model inference over"
)
@click.option(
    "--cloud_cover_max",
    type=int,
    default=20,
    help="Max percent cloud cover in sentinel2 scene",
)
@click.option(
    "--buffer_days",
    type=int,
    default=14,
    help="Number of days to buffer the date for querying to help balance decreasing cloud cover "
    "and selecting a date near the crop calendar indicated date.",
)
def scene_selection(year, cloud_cover_max, bbox, buffer_days):
    """Download Sentinel-2 scenes for inference."""
    from ftw_tools.download.download_img import scene_selection

    bbox_formatted = [float(x) for x in bbox.split(",")]
    win_a, win_b = scene_selection(
        bbox=bbox_formatted,
        year=year,
        cloud_cover_max=cloud_cover_max,
        buffer_days=buffer_days,
    )
    print(f"Window A: {win_a}, Window B: {win_b}")


@inference.command(
    "download",
    help="Download 2 Sentinel-2 scenes & stack them in a single file for inference.",
)
@click.option("--win_a", type=str, required=True, help=WIN_HELP.format(x="A"))
@click.option("--win_b", type=str, required=True, help=WIN_HELP.format(x="B"))
@click.option(
    "--out", "-o", type=str, required=True, help="Filename to save results to"
)
@click.option(
    "--overwrite", "-f", is_flag=True, help="Overwrites the outputs if they exist"
)
@click.option(
    "--bbox",
    type=str,
    default=None,
    help="Bounding box to use for the download in the format 'minx,miny,maxx,maxy'",
)
@click.option(
    "--use_mcp",
    is_flag=True,
    help="Use Microsoft Planetary Computer to download the images. Defaults to True. Earth search used if set to false.",
)
def inference_download(win_a, win_b, out, overwrite, bbox, use_mcp):
    from ftw_tools.download.download_img import create_input

    create_input(
        win_a=win_a,
        win_b=win_b,
        out=out,
        overwrite=overwrite,
        bbox=bbox,
        use_mcp=use_mcp,
    )


@inference.command(
    "run",
    help="Run inference on the stacked Sentinel-2 L2A satellite images specified via INPUT.",
)
@click.argument("input", type=click.Path(exists=True), required=True)
@click.option(
    "--model",
    "-m",
    type=click.Path(exists=True),
    required=True,
    help="Path to the model checkpoint.",
)
@click.option(
    "--out",
    "-o",
    type=str,
    default=None,
    help="Output filename for the inference imagery. Defaults to the name of the input file name with 'inference.' prefix.",
)
@click.option(
    "--resize_factor",
    type=int,
    default=2,
    show_default=True,
    help="Resize factor to use for inference.",
)
@click.option(
    "--gpu",
    type=int,
    help="GPU ID to use. If not provided, CPU will be used by default.",
)
@click.option(
    "--patch_size",
    type=int,
    default=None,
    help="Size of patch to use for inference. Defaults to 1024 unless the image is < 1024x1024px.",
)
@click.option(
    "--batch_size", type=int, default=2, show_default=True, help="Batch size."
)
@click.option(
    "--padding",
    type=int,
    default=None,
    help="Pixels to discard from each side of the patch.",
)
@click.option(
    "--overwrite", "-f", is_flag=True, help="Overwrite outputs if they exist."
)
@click.option(
    "--mps_mode", is_flag=True, help="Run inference in MPS mode (Apple GPUs)."
)
def inference_run(
    input,
    model,
    out,
    resize_factor,
    gpu,
    patch_size,
    batch_size,
    padding,
    overwrite,
    mps_mode,
):
    from ftw_tools.models.baseline_inference import run

    run(
        input,
        model,
        out,
        resize_factor,
        gpu,
        patch_size,
        batch_size,
        padding,
        overwrite,
        mps_mode,
    )


@inference.command(
    "polygonize",
    help="Polygonize the output from inference for the raster image given via INPUT. Results are in the CRS of the given raster image.",
)
@click.argument("input", type=click.Path(exists=True), required=True)
@click.option(
    "--out",
    "-o",
    type=str,
    default=None,
    help="Output filename for the polygonized data. Defaults to the name of the input file with parquet extension. "
    + SUPPORTED_POLY_FORMATS_TXT,
)
@click.option(
    "--simplify",
    type=float,
    default=15,
    show_default=True,
    help="Simplification factor to use when polygonizing in the unit of the CRS, e.g. meters for Sentinel-2 imagery in UTM. Set to 0 to disable simplification.",
)
@click.option(
    "--min_size",
    type=float,
    default=500,
    show_default=True,
    help="Minimum area size in square meters to include in the output. Set to 0 to disable.",
)
@click.option(
    "--max_size",
    type=float,
    default=None,
    show_default=True,
    help="Maximum area size in square meters to include in the output. Disabled by default.",
)
@click.option(
    "--overwrite", "-f", is_flag=True, help="Overwrite outputs if they exist."
)
@click.option(
    "--close_interiors",
    is_flag=True,
    help="Remove the interiors holes in the polygons.",
)
def inference_polygonize(
    input, out, simplify, min_size, max_size, overwrite, close_interiors
):
    from ftw_tools.postprocess.polygonize import polygonize

    polygonize(input, out, simplify, min_size, max_size, overwrite, close_interiors)


if __name__ == "__main__":
    ftw()<|MERGE_RESOLUTION|>--- conflicted
+++ resolved
@@ -210,7 +210,6 @@
 
 
 @inference.command(
-<<<<<<< HEAD
     "ftw_inference_all",
     help="Run all inference commands from crop calendar scene selection,"
     "then download, inference and polygonize.",
@@ -283,6 +282,11 @@
 )
 @click.option(
     "--mps_mode", is_flag=True, help="Run inference in MPS mode (Apple GPUs)."
+)
+@click.option(
+    "--use_mcp",
+    is_flag=True,
+    help="Use Microsoft Planetary Computer to download the images. Defaults to True. Earth search used if not set.",
 )
 def ftw_inference_all(
     bbox,
@@ -298,6 +302,7 @@
     batch_size,
     padding,
     mps_mode,
+    use_mcp,
 ):
     """Run all inference commands from crop calendar scene selection, then download, inference and polygonize."""
     from ftw_tools.download.download_img import create_input, scene_selection
@@ -324,7 +329,12 @@
 
     # Download imagery
     create_input(
-        win_a=win_a, win_b=win_b, out=inference_data, overwrite=overwrite, bbox=bbox
+        win_a=win_a,
+        win_b=win_b,
+        out=inference_data,
+        overwrite=overwrite,
+        bbox=bbox,
+        use_mcp=use_mcp,
     )
 
     # Run inference
@@ -355,8 +365,6 @@
 
 
 @inference.command(
-=======
->>>>>>> 57a4ddd3
     "scene_selection", help="Select Sentinel-2 scenes for inference with crop calendar"
 )
 @click.option(
