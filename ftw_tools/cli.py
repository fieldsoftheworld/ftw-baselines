--- conflicted
+++ resolved
@@ -1255,20 +1255,19 @@
     help="Stride size (in pixels) for cutting tif into smaller tiles for polygonizing. Helps avoid OOM errors.",
 )
 @click.option(
-<<<<<<< HEAD
     "--softmax_threshold",
     type=click.FloatRange(min=0, max=1),
     default=None,
     show_default=True,
     help="Threshold on softmax scores for class predictions. Note: To use this option, you must pass a tif of scores (using `--save_scores` option from `ftw inference run`).",
-=======
+)
+@click.option(
     "--merge_adjacent",
     "-ma",
     type=click.FloatRange(min=0.0, max=1.0),
     default=None,
     show_default=True,
     help="Threshold for merging adjacent polygons. Threshold is the percent of a polygon's perimeter touching another polygon.",
->>>>>>> 78e44091
 )
 def inference_polygonize(
     input,
@@ -1279,11 +1278,8 @@
     overwrite,
     close_interiors,
     stride,
-<<<<<<< HEAD
     softmax_threshold,
-=======
     merge_adjacent,
->>>>>>> 78e44091
 ):
     from ftw_tools.postprocess.polygonize import polygonize
 
@@ -1296,11 +1292,8 @@
         overwrite,
         close_interiors,
         stride,
-<<<<<<< HEAD
         softmax_threshold,
-=======
         merge_adjacent,
->>>>>>> 78e44091
     )
 
 
