import logging
import os
import time
import urllib.parse
from typing import Tuple
from urllib.parse import urlparse

import dask.diagnostics.progress
import geopandas as gpd
import odc.stac
import pandas as pd
import planetary_computer as pc
import pystac
import pystac_client
import rioxarray  # noqa: F401
import xarray as xr  # noqa: F401
from pystac.extensions.eo import EOExtension as eo
from shapely.geometry import box, shape
from tenacity import retry, stop_after_attempt, wait_random_exponential

from ftw_tools.settings import (
    AWS_SENTINEL_URL,
    BANDS_OF_INTEREST,
    COLLECTION_ID,
    EARTHSEARCH_URL,
    MSPC_BANDS_OF_INTEREST,
    MSPC_URL,
    S2_COLLECTIONS,
)
from ftw_tools.utils import get_harvest_integer_from_bbox, harvest_to_datetime

logger = logging.getLogger()


def _get_item_from_mspc(id: str) -> pystac.Item:
    """Get a STAC item from Microsoft Planetary Computer.

    Args:
        id (str): The ID or URL of the STAC item.

    Returns:
        pystac.Item: The retrieved and signed STAC item.
    """
    if "/" not in id:
        uri = MSPC_URL + "/collections/" + COLLECTION_ID + "/items/" + id
    else:
        uri = id

    item = pystac.Item.from_file(uri)

    if uri.startswith(MSPC_URL):
        item = pc.sign(item)

    return item


def _get_item_from_earthsearch(id: str) -> pystac.Item:
    """Get a STAC item from EarthSearch.

    Args:
        id (str): The ID or URL of the STAC item.

    Returns:
        pystac.Item: The retrieved STAC item.
    """
    if "s3://" in id:
        parsed = urlparse(id)
        path = parsed.path.strip("/")  # remove leading slash
        item_id = os.path.basename(path)

        uri = f"{AWS_SENTINEL_URL}/{path}/{item_id}.json"

    elif "/" not in id:
        # Convert ID into full URL
        parts = id.split("_")
        mgrs_tile = parts[1]
        date_str = parts[2]

        utm_zone = mgrs_tile[:2]
        lat_band = mgrs_tile[2]
        grid_square = mgrs_tile[3:]

        year = date_str[:4]
        month = date_str[4:6]
        # Remove leading zero from month to get valid S3 path
        month = str(int(month))

        uri = (
            f"{AWS_SENTINEL_URL}/"
            f"sentinel-s2-l2a-cogs/{utm_zone}/{lat_band}/{grid_square}/"
            f"{year}/{month}/{id}/{id}.json"
        )
    else:
        uri = id

    item = pystac.Item.from_file(uri)

    return item


@retry(wait=wait_random_exponential(max=3), stop=stop_after_attempt(2))
def get_item(id: str, stac_host: str) -> pystac.Item:
    """Get a STAC item from a given ID or URL.
    Args:
        id (str): The ID or URL of the STAC item.
        stac_host (str): The STAC host to use for item retrieval either 'mspc' or 'earthsearch'.
    Returns:
        pystac.Item: The retrieved STAC item.
    """
    if stac_host == "mspc":
        return _get_item_from_mspc(id)
    elif stac_host == "earthsearch":
        return _get_item_from_earthsearch(id)
    else:
        raise ValueError(
            f"Unsupported STAC host: {stac_host}. Use 'mspc' or 'earthsearch'."
        )


def scene_selection(
    bbox: list[float],
    year: int,
    stac_host: str,
    cloud_cover_max: int = 20,
    buffer_days: int = 14,
    s2_collection: str = "c1",
    verbose: bool = False,
) -> Tuple[str, str]:
    """
    Returns sentinel 2 image S3 URL for start and end date within +/- number of days
    of crop calendar indicated dates. If there are multiple images within the date
    range, lowest cloud cover will be returned.

    Args:
        bbox (list[int]): Bounding box in [minx, miny, maxx, maxy] format.
        year (int): Year for filtering scenes.
        cloud_cover_max (int, optional): Maximum allowed cloud cover percentage. Defaults to 20.
        buffer_days (int, optional): Number of days to buffer the date for querying to help balance
            decreasing cloud cover and selecting a date near the crop calendar indicated date.
            Defaults to 14.
        s2_collection (str, optional): Sentinel-2 collection to use (only applies to EarthSearch). Defaults to "c1".

    Returns:
        tuple: Sentinel2 image ids to be used as input into the 2 image crop model
    """
    # Note: s2_collection parameter is ignored when using MSPC
    # MSPC always uses the default collection regardless of s2_collection value
    # get crop calendar days
    start_day, end_day = get_harvest_integer_from_bbox(bbox=bbox)

    start_dt = harvest_to_datetime(harvest_day=start_day, year=year)
    end_dt = harvest_to_datetime(
        harvest_day=end_day, year=year + 1 if end_day < start_day else year
    )  # to account for southern hemisphere harvest

    if verbose:
        print(
            f"\n=== SCENE SELECTION ===\n"
            f"Crop calendar dates: Start={start_dt.date()} (day {start_day}), End={end_dt.date()} (day {end_day})\n"
            f"STAC Host: {stac_host}\n"
            f"S2 Collection: {s2_collection} ({'EarthSearch only' if stac_host == 'earthsearch' else 'ignored for MSPC'})\n"
            f"Search parameters: cloud_cover_max={cloud_cover_max}%, buffer_days=±{buffer_days}\n"
            f"Bounding box: {bbox}\n",
            # search for +/- number of days the crop calendar indicated start and end days
            f"Searching for EARLY SEASON scene around {start_dt.date()} (crop calendar start)",
        )

    win_a = query_stac(
        bbox=bbox,
        date=start_dt,
        stac_host=stac_host,
        cloud_cover_max=cloud_cover_max,
        buffer_days=buffer_days,
        s2_collection=s2_collection,
        verbose=verbose,
    )
    if verbose:
        print(
            f"\nSearching for LATE SEASON scene around {end_dt.date()} (crop calendar end)"
        )
    win_b = query_stac(
        bbox=bbox,
        date=end_dt,
        stac_host=stac_host,
        cloud_cover_max=cloud_cover_max,
        buffer_days=buffer_days,
        s2_collection=s2_collection,
        verbose=verbose,
    )

    return (win_a, win_b)


def query_stac(
    bbox: list[int],
    date: pd.Timestamp,
    stac_host: str,
    cloud_cover_max: int = 20,
    buffer_days=14,
    s2_collection: str = "c1",
    verbose: bool = False,
) -> str:
    """
    Queries Sentinel-2 imagery hosted on STAC hosts via pystac.
    Returns the sentinel 2 image id for start and end date within +/- number of days
    of crop calendar indicated dates, with the lowest percent cloud cover.

    Args:
        bbox: Bounding box in [minx, miny, maxx, maxy] format.
        date: crop calendar indicated date
        cloud_cover_max: threshold for maximum percent cloud cover.
        buffer_days: Number of days to buffer the date for querying.
        stac_host: The STAC host to use ('mspc' or 'earthsearch').
        s2_collection: Sentinel-2 collection to use (only applies to EarthSearch).

    Returns:
        Sentinel-2 image S3 URL.
    """
    _validate_query_date(date, buffer_days)

    if stac_host == "earthsearch":
        items, date_range = _query_earthsearch(
            bbox=bbox,
            date=date,
            cloud_cover_max=cloud_cover_max,
            buffer_days=buffer_days,
            s2_collection=s2_collection,
            verbose=verbose,
        )
    elif stac_host == "mspc":
        items, date_range = _query_microsoft_pc(
            bbox=bbox,
            date=date,
            cloud_cover_max=cloud_cover_max,
            buffer_days=buffer_days,
            verbose=verbose,
        )
    else:
        raise ValueError(
            f"Unsupported STAC host: {stac_host}. Use 'mspc' or 'earthsearch'."
        )

    logger.info(f"Returned {len(items)} Items")
    if verbose:
        print(f"  Found {len(items)} scenes for date range {date_range}")

    if len(items) == 0:
        raise ValueError(
            f"No sentinel scenes within area for {date_range} with less than {cloud_cover_max} percent cloud cover."
        )

    # Log all found scenes with their details using uniform parsing
    if verbose and len(items) > 0:
        print(f"  Available scenes:")
        for item in items:
            parsed_item = _parse_stac_item(item)
            print(
                f"\t- {parsed_item['id']}: {parsed_item['date']}, "
                f"MGRS: {parsed_item['mgrs_tile']}, "
                f"cloud cover: {parsed_item['cloud_cover']:.2f}%"
            )

    # Check if AOI is approximately greater than 100 km x 100 km and spans multiple Sentinel 2 MGRS tiles
    if len(items) > 1 and (
        gpd.GeoDataFrame(geometry=[box(*bbox)], crs="EPSG:4326")
        .to_crs("EPSG:6933")
        .area[0]
        > 10000000000
    ):
        s2_tile_ids = []
        for item in items:
            parsed_item = _parse_stac_item(item)
            if parsed_item["mgrs_tile"] != "Unknown":
                s2_tile_ids.append(parsed_item["mgrs_tile"])
        if len(set(s2_tile_ids)) > 1:
            raise ValueError(
                f"Multiple MGRS tiles found: {set(s2_tile_ids)}. Please chose a smaller "
                f"search area, support coming soon for multiple Sentinel 2 scenes."
            )

    # Sort by percent cloud cover
    least_cloudy_item = min(items, key=lambda item: eo.ext(item).cloud_cover)
    parsed_selected = _parse_stac_item(least_cloudy_item)

    logger.info(
        f"Choosing {parsed_selected['id']} from {parsed_selected['date']}"
        f" with {parsed_selected['cloud_cover']}% cloud cover"
    )

    if verbose:
        print(
            f"  SELECTED: {parsed_selected['id']} from {parsed_selected['date']}\n"
            f"    Cloud cover: {parsed_selected['cloud_cover']:.2f}% (lowest among {len(items)} candidates)\n"
            f"    STAC URL: {least_cloudy_item.get_self_href()}"
        )

    return least_cloudy_item.get_self_href()


<<<<<<< HEAD
def create_input(win_a, out, overwrite, stac_host, win_b=None, bbox=None):
    """Main function for creating input for inference."""
=======
def _log_stac_query(
    host: str,
    collection_name: str,
    date_range: str,
    buffer_days: int,
    date: pd.Timestamp,
    bbox: list,
    cloud_cover_max: int,
) -> None:
    """Log STAC query information and build API URL for verbose output.

    Args:
        host: STAC host URL
        collection_name: Collection name to query
        date_range: Formatted date range string
        buffer_days: Number of buffer days
        date: Center date for the query
        bbox: Bounding box coordinates
        cloud_cover_max: Maximum cloud cover percentage
    """
    print(
        f"  Connecting to STAC catalog: {host}\n"
        f"  STAC Query:\n"
        f"    Host: {host}\n"
        f"    Collection: {collection_name}\n"
        f"    Date range: {date_range} (±{buffer_days} days from {date.date()})\n"
        f"    Bbox: {bbox}\n"
        f"    Cloud cover: <{cloud_cover_max}%"
    )

    # Build the STAC API URL with query parameters
    bbox_str = f"{bbox[0]},{bbox[1]},{bbox[2]},{bbox[3]}"
    cql_filter = f'"eo:cloud_cover" < {cloud_cover_max}'
    encoded_filter = urllib.parse.quote(cql_filter)

    stac_api_url = (
        f"{host}/search?"
        f"collections={collection_name}&"
        f"bbox={bbox_str}&"
        f"datetime={date_range}&"
        f"filter={encoded_filter}&"
        f"filter-lang=cql2-text"
    )

    print(f"\nYou can test this with STAC API URL:\n  {stac_api_url}")


def _format_date_range(date: pd.Timestamp, buffer_days: int) -> str:
    """Format date range for STAC API queries.

    Args:
        date: Center date for the range
        buffer_days: Number of days to buffer around the center date

    Returns:
        Date range string in RFC3339 format for STAC API
    """
    start = (date - pd.Timedelta(days=buffer_days)).strftime("%Y-%m-%dT00:00:00Z")
    end = (date + pd.Timedelta(days=buffer_days)).strftime("%Y-%m-%dT23:59:59Z")
    return f"{start}/{end}"


def _validate_query_date(date: pd.Timestamp, buffer_days: int) -> None:
    """Validate that query dates are not in the future.

    Args:
        date: Center date to validate
        buffer_days: Buffer days to check end date

    Raises:
        ValueError: If any part of the date range extends into the future
    """
    start = (date - pd.Timedelta(days=buffer_days)).strftime("%Y-%m-%d")
    end = (date + pd.Timedelta(days=buffer_days)).strftime("%Y-%m-%d")

    today = pd.Timestamp.now().normalize()
    if pd.Timestamp(start) > today or pd.Timestamp(end) > today:
        raise ValueError(
            f"Crop calendar harvest date {date} and buffer days {start}, "
            f"{end} can't be in the future, try using an earlier calendar year"
        )


def _query_earthsearch(
    bbox: list[int],
    date: pd.Timestamp,
    cloud_cover_max: int,
    buffer_days: int,
    s2_collection: str,
    verbose: bool = False,
) -> tuple[pystac.ItemCollection, str]:
    """Query EarthSearch for Sentinel-2 imagery.

    Args:
        bbox: Bounding box in [minx, miny, maxx, maxy] format.
        date: Center date for the query.
        cloud_cover_max: Maximum allowed cloud cover percentage.
        buffer_days: Number of days to buffer around the center date.
        s2_collection: Sentinel-2 collection identifier to use.
        verbose: Whether to print verbose output.

    Returns:
        Tuple of (ItemCollection with matching scenes, formatted date range string).
    """
    date_range = _format_date_range(date, buffer_days)

    host = EARTHSEARCH_URL
    collection_name = S2_COLLECTIONS.get(s2_collection, COLLECTION_ID)

    if verbose:
        _log_stac_query(
            host, collection_name, date_range, buffer_days, date, bbox, cloud_cover_max
        )

    catalog = pystac_client.Client.open(host)
    search = catalog.search(
        collections=[collection_name],
        bbox=bbox,
        datetime=date_range,
        query={"eo:cloud_cover": {"lt": cloud_cover_max}},
    )

    return search.item_collection(), date_range


def _query_microsoft_pc(
    bbox: list[int],
    date: pd.Timestamp,
    cloud_cover_max: int,
    buffer_days: int,
    verbose: bool = False,
) -> tuple[pystac.ItemCollection, str]:
    """Query Microsoft Planetary Computer for Sentinel-2 imagery.

    Args:
        bbox: Bounding box in [minx, miny, maxx, maxy] format.
        date: Center date for the query.
        cloud_cover_max: Maximum allowed cloud cover percentage.
        buffer_days: Number of days to buffer around the center date.
        verbose: Whether to print verbose output.

    Returns:
        Tuple of (ItemCollection with matching scenes, formatted date range string).
    """
    date_range = _format_date_range(date, buffer_days)

    host = MSPC_URL
    collection_name = COLLECTION_ID  # MSPC always uses the default collection

    if verbose:
        _log_stac_query(
            host, collection_name, date_range, buffer_days, date, bbox, cloud_cover_max
        )

    catalog = pystac_client.Client.open(host)
    search = catalog.search(
        collections=[collection_name],
        bbox=bbox,
        datetime=date_range,
        query={"eo:cloud_cover": {"lt": cloud_cover_max}},
    )

    return search.item_collection(), date_range


def _parse_stac_item(item: pystac.Item) -> dict:
    """Parse a STAC item into a uniform representation.

    Args:
        item: STAC item to parse.

    Returns:
        Dictionary containing parsed item information with keys:
        - id: Item identifier
        - date: Item date
        - mgrs_tile: MGRS tile code
        - cloud_cover: Cloud cover percentage
        - item: Original STAC item object
    """
    cloud_cover = eo.ext(item).cloud_cover
    date_str = item.datetime.date() if item.datetime else "Unknown date"
    mgrs_tile = item.properties.get("grid:code") or item.properties.get(
        "s2:mgrs_tile", "Unknown"
    )

    return {
        "id": item.id,
        "date": date_str,
        "mgrs_tile": mgrs_tile,
        "cloud_cover": cloud_cover,
        "item": item,
    }


def create_input(
    win_a,
    win_b,
    out,
    overwrite,
    stac_host,
    bbox=None,
    s2_collection="c1",
    verbose=False,
):
    """Main function for creating input for inference.

    Args:
        win_a: Window A identifier
        win_b: Window B identifier
        out: Output path
        overwrite: Whether to overwrite existing files
        stac_host: STAC host to use ('mspc' or 'earthsearch')
        bbox: Optional bounding box
        s2_collection: Sentinel-2 collection to use (only applies to EarthSearch)
        verbose: Whether to print verbose output
    """
>>>>>>> 6c735804
    out = os.path.abspath(out)
    if os.path.exists(out) and not overwrite:
        print("Output file already exists, use -f to overwrite them. Exiting.")
        return

    os.makedirs(os.path.dirname(out), exist_ok=True)

    # Load the items
    identifiers = [win_a]
    if win_b is not None:
        identifiers.append(win_b)
    items = []
    timestamp = None
    version = 0

    if verbose:
        print(f"\n=== DOWNLOADING IMAGERY ===\nOutput file: {out}\nProcessing scenes:")

    for idx, i in enumerate(identifiers):
        item = get_item(i, stac_host=stac_host)
        items.append(item)

        if verbose:
            season = "Early season" if idx == 0 else "Late season"
            parsed_item = _parse_stac_item(item)
            print(
                f"  {season}: {parsed_item['id']}\n"
                f"    Date: {parsed_item['date']}\n"
                f"    MGRS Tile: {parsed_item['mgrs_tile']}\n"
                f"    Download URL: {i}"
            )

        datetime = item.datetime or item.start_datetime or item.end_datetime
        if datetime and (not timestamp or datetime > timestamp):
            timestamp = datetime

        proc_version = item.properties.get(
            "processing:version", item.properties.get("s2:processing_baseline", 0)
        )
        try:
            proc_version = float(proc_version)
        except TypeError:
            proc_version = 0
        if proc_version > 0:
            if version > 0 and version != proc_version:
                print(
                    f"Warning: Processing version of imagery differs: {version} vs {proc_version}. Continuing anyway."
                )
            version = proc_version

    shapes = [shape(item.geometry) for item in items]
    # Ensure the images intersect
    if len(shapes) > 1:
        if not shapes[0].intersects(shapes[1]):
            print("The provided images do not intersect. Exiting.")
            return

    if stac_host == "mspc":
        bands = MSPC_BANDS_OF_INTEREST
    else:
        bands = BANDS_OF_INTEREST  # for EarthSearch

    if verbose:
        bbox_info = f"\nClipping to bbox: {bbox}" if bbox else ""
        print(
            f"\n=== DATA PROCESSING ===\n"
            f"Bands: {bands}\n"
            f"Processing version: {version}{bbox_info}\n"
            f"Loading and stacking imagery..."
        )

    tic = time.time()
    data = odc.stac.load(
        items,
        bands=bands,
        dtype="uint16",
        resampling="bilinear",
        bbox=bbox,
        chunks={"x": "auto", "y": "auto"},
    )

    data = (
        data.to_array(dim="band")
        .stack(bands=("time", "band"))
        .drop_vars("band")
        .transpose("bands", "y", "x")
    )

    if version < 3 or version >= 4:
        print(
            f"Processing version {version} unknown or untested (< 3.0 or >= 4.0). Inference quality might decrease."
        )
    if version >= 4:
        print(
            f"Rescaling data to processing version 3.0 from processing version {version}."
        )
        data = (data.astype("int32") - 1000).clip(min=0).astype("uint16")

    if verbose:
        print(
            f"Data shape: {data.shape}\n"
            f"Data bounds: {data.rio.bounds()}\n"
            f"Data CRS: {data.rio.crs}"
        )

    print("Writing output")
    with dask.diagnostics.progress.ProgressBar():
        data.rio.to_raster(
            out,
            driver="GTiff",
            compress="deflate",
            dtype="uint16",
            tiled=True,
            blockxsize=256,
            blockysize=256,
            tags={"TIFFTAG_DATETIME": timestamp.strftime("%Y:%m:%d %H:%M:%S")},
        )

    print(f"Finished merging and writing output in {time.time() - tic:0.2f} seconds")

    if verbose:
        print(
            f"\n=== SUMMARY ===\n"
            f"Successfully created: {out}\n"
            f"Processing time: {time.time() - tic:0.2f} seconds\n"
            f"Scenes used:\n"
            f"  Early: {identifiers[0]}\n"
            f"  Late:  {identifiers[1]}\n"
            f"Ready for inference!"
        )<|MERGE_RESOLUTION|>--- conflicted
+++ resolved
@@ -297,10 +297,6 @@
     return least_cloudy_item.get_self_href()
 
 
-<<<<<<< HEAD
-def create_input(win_a, out, overwrite, stac_host, win_b=None, bbox=None):
-    """Main function for creating input for inference."""
-=======
 def _log_stac_query(
     host: str,
     collection_name: str,
@@ -517,7 +513,6 @@
         s2_collection: Sentinel-2 collection to use (only applies to EarthSearch)
         verbose: Whether to print verbose output
     """
->>>>>>> 6c735804
     out = os.path.abspath(out)
     if os.path.exists(out) and not overwrite:
         print("Output file already exists, use -f to overwrite them. Exiting.")
