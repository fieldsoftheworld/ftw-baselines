--- conflicted
+++ resolved
@@ -190,7 +190,7 @@
     ftw model download --type TWO_CLASS_FULL
     ```
 
-**Note**: If you want more control ie provide specific Sentinel2 scenes to work with follow steps 3-5 to run each part of the inference pipeline sequentially. There is the option to run step 2 `ftw_inference_all` which links together the distinct inference steps. If you decide to run step 2 you will get extracted field boundaries as polygons and don't need to proceed with steps 3-5.
+**Note**: If you want more control ie provide specific Sentinel2 scenes to work with follow steps 3-6 to run each part of the inference pipeline sequentially. There is the option to run step 2 `ftw_inference_all` which links together the distinct inference steps. If you decide to run step 2 you will get extracted field boundaries as polygons and don't need to proceed with steps 3-6.
 
 ### 2. FTW Inference all (using `ftw inference ftw_inference_all`)
 
@@ -335,9 +335,7 @@
   ftw inference run inference_imagery/austria_example.tif --model 3_Class_FULL_FTW_Pretrained.ckpt --out austria_example_output_full.tif --gpu 0 --overwrite
   ```
 
-<<<<<<< HEAD
-=======
-### 4. Filter predictions by land cover (using `ftw inference filter_by_lulc`)
+### 5. Filter predictions by land cover (using `ftw inference filter_by_lulc`)
 
 FTW models are known to make some errors where land parcels that are not cropland (for example, pasture) are segmented as fields. You can try to filter out these errors by filtering the predicted map using a land cover/land use map. The `ftw inference filter_by_lulc` command filters the GeoTIFF predictions raster to only include pixels that are cropland in the land cover map.
 
@@ -363,8 +361,7 @@
   --help                  Show this message and exit.
 ```
 
->>>>>>> 1011df8d
-### 5. Polygonize the output (using `ftw inference polygonize`)
+### 6. Polygonize the output (using `ftw inference polygonize`)
 
 You can then use the `ftw inference polygonize` command to convert the output of the inference into a vector format (defaults to GeoParquet/[fiboa](https://github.com/fiboa/), with GeoPackage, FlatGeobuf and GeoJSON as other options).
 
