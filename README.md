
# Fields of The World (FTW) - Baselines Codebase <!-- omit in toc -->

[**Fields of The World (FTW)**](https://fieldsofthe.world/) is a large-scale benchmark dataset designed to advance machine learning models for instance segmentation of agricultural field boundaries. This dataset supports the need for accurate and scalable field boundary data, which is essential for global agricultural monitoring, land use assessments, and environmental studies.

This repository provides the codebase for working with the [FTW dataset](https://beta.source.coop/repositories/kerner-lab/fields-of-the-world/description/), including tools for data pre-processing, model training, and evaluation.

> [!NOTE]
> The Fields of The World Command Line Inferface (FTW CLI), published under the name `ftw-tools`, currently lives in this `ftw-baselines` repository due to legacy reasons. We plan to migrate the FTW CLI and related tools into an `ftw-tools` repository soon. Until then, the latest and most complete version of the FTW CLI still lives in `ftw-baselines`.

## Table of Contents <!-- omit in toc -->

- [System setup](#system-setup)
  - [Pixi (Recommended)](#pixi-recommended)
    - [Installation](#installation)
    - [Environment Setup](#environment-setup)
    - [Usage](#usage)
    - [Available Environments](#available-environments)
    - [Verify Installation](#verify-installation)
  - [Conda/Mamba (Alternative)](#condamamba-alternative)
    - [Development with Conda](#development-with-conda)
    - [Common Issues with Conda](#common-issues-with-conda)
    - [Verify Installation](#verify-installation-1)
- [Predicting field boundaries](#predicting-field-boundaries)
  - [FTW Semantic Segmentation Baseline Model](#ftw-semantic-segmentation-baseline-model)
    - [1. Download the model](#1-download-the-model)
    - [2. FTW Inference all (using `ftw inference all`)](#2-ftw-inference-all-using-ftw-inference-all)
    - [3. Download S2 image scene (using `ftw inference download`)](#3-download-s2-image-scene-using-ftw-inference-download)
    - [4. Run inference (using `ftw inference run`)](#4-run-inference-using-ftw-inference-run)
    - [5. Filter predictions by land cover (using `ftw inference filter-by-lulc`)](#5-filter-predictions-by-land-cover-using-ftw-inference-filter-by-lulc)
    - [6. Polygonize the output (using `ftw inference polygonize`)](#6-polygonize-the-output-using-ftw-inference-polygonize)
  - [Delineate Anything](#delineate-anything)
    - [1. End-to-end inference (using `ftw inference instance-segmentation-all`)](#1-end-to-end-inference-using-ftw-inference-instance-segmentation-all)
- [FTW Baseline Dataset](#ftw-baseline-dataset)
  - [Download the FTW Baseline Dataset](#download-the-ftw-baseline-dataset)
  - [Visualize the FTW Baseline Dataset](#visualize-the-ftw-baseline-dataset)
- [CC-BY vs. the full model](#cc-by-vs-the-full-model)
- [Experimentation](#experimentation)
- [Notes](#notes)
- [Upcoming features](#upcoming-features)
- [Contributing](#contributing)
- [License](#license)

## System setup

To ensure consistent behavior and compatibility, use a dedicated environment to isolate the system requirements to run the FTW CLI (ftw-tools). **We strongly recommend using Pixi for the most reliable experience**, as it provides exact dependency versions and cross-platform reproducibility.

**Important:** Users who choose conda/mamba may encounter dependency version conflicts and compatibility issues that are automatically resolved with Pixi.

### Pixi (Recommended)

[Pixi](https://pixi.sh) is a modern, fast package manager that provides consistent, locked environments across platforms. It automatically manages both system dependencies (GDAL, CUDA) and Python packages with exact versions.

#### Installation

Install Pixi following the [official installation instructions](https://pixi.sh/latest/#installation).

#### Environment Setup

```bash
# Install all dependencies and create the environment
pixi install

# Activate the environment (optional - pixi commands work without activation)
pixi shell
```

#### Usage

```bash
# Use pixi run for individual commands
pixi run install-dev
pixi run ftw --help
pixi run -e dev test

# Or activate environment first, then use commands directly
pixi shell
ftw --help

# For development work
pixi shell -e dev
pytest src/tests/

pre-commit install # run automatically on each commit
pre-commit run --all-files # run manually

```

#### Available Environments

- **default**: Core runtime environment with all scientific packages
- **dev**: Development environment with ruff and pytest

#### Verify Installation

```bash
# Check PyTorch and CUDA
pixi run python -c "import torch; print('PyTorch:', torch.__version__); print('CUDA available:', torch.cuda.is_available())"

# Check geospatial stack
pixi run python -c "from osgeo import gdal; import rasterio, geopandas; print('Geospatial stack working')"

# Check FTW CLI import
pixi run python -c "from ftw_tools.cli import ftw; print('FTW CLI ready')"
```

### Conda/Mamba (Alternative)

**Warning:** Using conda/mamba may result in dependency version conflicts, CUDA compatibility issues, and platform-specific problems. We recommend using Pixi for the most reliable experience.

If you choose to use conda/mamba, you'll need to manually ensure compatibility:

```bash
# Create environment from env.yml
conda env create -f env.yml
conda activate ftw

# Install FTW CLI in development mode
pip install -e .[dev]

# Verify CUDA availability (if using GPU)
python -c "import torch; print('CUDA available:', torch.cuda.is_available())"
```

#### Development with Conda

For development work:

```bash
# Format and lint (requires manual tool installation)
ruff format src/
ruff check src/

# Run tests
pytest src/tests/
```

#### Common Issues with Conda

- GDAL version conflicts with geospatial packages
- PyTorch CUDA compatibility issues
- Platform-specific dependency resolution problems
- Inconsistent package versions across environments

These issues are automatically resolved with Pixi's locked environment approach.

#### Verify Installation

To confirm the FTW CLI is properly installed:

```bash
# With Pixi
pixi run ftw --help

# With conda (after activation)
ftw --help
```

You should see:

```text
Usage: ftw [OPTIONS] COMMAND [ARGS]...

  Fields of The World (FTW) - Command Line Interface

Options:
  --help  Show this message and exit.

Commands:
  data       Downloading, unpacking, and preparing the FTW dataset.
  inference  Running inference on satellite images plus data prep.
  model      Training and testing FTW models.
```

## Predicting field boundaries

The following commands show the steps for using the FTW CLI to obtain the FTW model and data, and then run an inference using that model on that data, and finally polygonizing that output. This example uses a pair of Sentinel-2 (S2) scenes over Austria.

> **Note**: If using pixi, you can either use `pixi run` for individual commands (e.g., `pixi run ftw inference download ...`) or activate the environment first with `pixi shell` and then use commands directly. All examples below show the direct commands.

### FTW Semantic Segmentation Baseline Model

#### 1. Download the model

In order to use `ftw inference`, you need a trained model. You can either download a pre-trained model (FTW pre-trained models can be found in the [Releases](https://github.com/fieldsoftheworld/ftw-baselines/releases) list) or you can train your own model as explained in the [Training](./EXPERIMENTS.md#training) section. This example will use an FTW pre-trained model (with options for either 3 Class or 2 Class).

- Download pretrained checkpoint from [v1](https://github.com/fieldsoftheworld/ftw-baselines/releases/tag/v1).
  - 3 Class

    ```bash
    ftw model download --type THREE_CLASS_FULL
    ```

  - 2 Class

    ```bash
    ftw model download --type TWO_CLASS_FULL
    ```

**Note**: If you want more control ie provide specific Sentinel2 scenes to work with follow steps 3-6 to run each part of the inference pipeline sequentially. There is the option to run step 2 `all` which links together the distinct inference steps. If you decide to run step 2 you will get extracted field boundaries as polygons and don't need to proceed with steps 3-6.

#### 2. FTW Inference all (using `ftw inference all`)

This single CLI call handles the complete inference pipeline: Sentinel-2 scene selection, imagery download, model inference, and polygonization. Sentinel-2 data is selected based on the crop [calendar harvest dates](https://github.com/ucg-uv/research_products/tree/main?tab=readme-ov-file#-citation).

```text
ftw inference all --help

Usage: ftw inference all [OPTIONS]

  Run all inference commands from crop calendar scene selection,then download,
  inference and polygonize.

Options:
  -o, --out PATH                  Directory to save downloaded inference
                                  imagery, and inference output to  [required]
  -m, --model PATH                Path to the model checkpoint.  [required]
  --year INTEGER RANGE            Year to run model inference over
                                  [2015<=x<=2025; required]
  --bbox TEXT                     Bounding box to use for the download in the
                                  format 'minx,miny,maxx,maxy'
  -ccx, --cloud_cover_max INTEGER RANGE
                                  Maximum percentage of cloud cover allowed in
                                  the Sentinel-2 scene  [default: 20;
                                  0<=x<=100]
  -b, --buffer_days INTEGER RANGE
                                  Number of days to buffer the date for
                                  querying to help balance decreasing cloud
                                  cover and selecting a date near the crop
                                  calendar indicated date.  [default: 14;
                                  x>=0]
  -f, --overwrite                 Overwrites the outputs if they exist
  -r, --resize_factor INTEGER RANGE
                                  Resize factor to use for inference.
                                  [default: 2; x>=1]
  --gpu INTEGER                   GPU to use, zero-based index. Set to -1 to
                                  use CPU. CPU is also always used if CUDA or
                                  MPS is not available.  [default: -1]
  -ps, --patch_size INTEGER RANGE
                                  Size of patch to use for inference. Defaults
                                  to 1024 unless the image is < 1024x1024px
                                  and a smaller value otherwise.  [x>=128]
  -bs, --batch_size INTEGER RANGE
                                  Batch size.  [default: 2; x>=1]
  --num_workers INTEGER RANGE     Number of workers to use for inference.
                                  [default: 4; x>=1]
  -p, --padding INTEGER RANGE     Pixels to discard from each side of the
                                  patch. Defaults to 64 unless the image is <
                                  1024x1024px and a smaller value otherwise.
                                  [x>=0]
  -mps, --mps_mode                Run inference in MPS mode (Apple GPUs).
  --save_scores                   Save segmentation softmax scores (rescaled to [0,255])
                                  instead of classes (argmax of scores)
  -h, --stac_host [mspc|earthsearch]
                                  The host to download the imagery from. mspc
                                  = Microsoft Planetary Computer, earthsearch
                                  = EarthSearch (Element84/AWS).  [default:
                                  mspc]
  -s2, --s2_collection [old-baseline|c1]
                                  Sentinel-2 collection to use with
                                  EarthSearch only: 'old-baseline' =
                                  sentinel-2-l2a, 'c1' = sentinel-2-c1-l2a
                                  (default). Ignored when using MSPC.
                                  [default: c1]
  -v, --verbose                   Enable verbose output showing STAC calls,
                                  scene details, and download URLs.
  --help                          Show this message and exit.
```

Example usage:

```bash
ftw inference all \
    --bbox=13.0,48.0,13.2,48.2 \
    --year=2024 \
    --out=/path/to/output \
    --cloud_cover_max=20 \
    --buffer_days=14 \
    --model=/path/to/model.ckpt \
    --resize_factor=2 \
    --overwrite
```

This will create the following files in the output directory:

- `inference_data.tif` - The downloaded and stacked Sentinel-2 imagery
- `inference_output.tif` - The raw model inference output
- `polygons.parquet` - The final polygonized field boundaries

#### 3. Download S2 image scene (using `ftw inference download`)

Steps 3-5 all use `ftw inference`. We provide the `inference` CLI commands to allow users to run models that have been pre-trained on FTW on any temporal pair of S2 images.

```text
ftw inference --help

Usage: ftw inference [OPTIONS] COMMAND [ARGS]...

  Inference-related commands.

Options:
  --help  Show this message and exit.

Commands:
  download    Download 2 Sentinel-2 scenes & stack them in a single file...
  polygonize  Polygonize the output from inference
  run         Run inference on the stacked satellite images
```

You need to concatenate the bands of two aligned Sentinel-2 scenes that show your area of interest in two seasons (e.g. planting and harvesting seasons) in the following order: B04_t1, BO3_t1, BO2_t1, B08_t1, B04_t2, BO3_t2, BO2_t2, B08_t2 (t1 and t2 represent two different points in time). The `ftw inference download` command does this automatically given two STAC items. The Microsoft [Planetary Computer Explorer](https://planetarycomputer.microsoft.com/explore?d=sentinel-2-l2a) is a convenient tool for finding relevant scenes and their corresponding STAC items.

To select the timeframe for the two images (Window A and Window B), we looked at the [crop calendar](https://ipad.fas.usda.gov/ogamaps/cropcalendar.aspx) by USDA and found the approximate time for planting and harvesting. For example, if you open the crop calendar and select [China](https://ipad.fas.usda.gov/rssiws/al/crop_calendar/che.aspx), you will find that most of the crops are planted from Feb to May, and harvested from Aug to Nov. We then put these dates as filtering parameters in the Planetary Computer Explorer. Set the cloud threshold to 10% or less. Then select a clear observation that covers the full tile.

```text
ftw inference download --help

Usage: ftw inference download [OPTIONS]

  Download 2 Sentinel-2 scenes & stack them in a single file for inference.

Options:
  --win_a TEXT     URL to or Microsoft Planetary Computer ID of an Sentinel-2
                   L2A STAC item for the window A image  [required]
  --win_b TEXT     URL to or Microsoft Planetary Computer ID of an Sentinel-2
                   L2A STAC item for the window B image  [required]
  -o, --out TEXT   Filename to save results to  [required]
  -f, --overwrite  Overwrites the outputs if they exist
  --bbox TEXT      Bounding box to use for the download in the format
                   'minx,miny,maxx,maxy'
  --help           Show this message and exit.
```

Run this line to download our S2 scenes of interest. This line specifies a bounding box (bbox) to download a smaller subset of the data, with `--bbox 13.0,48.0,13.3,48.3`. If you leave that off you'll get the full S2 scenes downloaded.

  ```bash
  ftw inference download --win_a S2B_MSIL2A_20210617T100559_R022_T33UUP_20210624T063729 --win_b S2B_MSIL2A_20210925T101019_R022_T33UUP_20210926T121923 --out inference_imagery/austria_example.tif --bbox 13.0,48.0,13.3,48.3
  ```

  If you are looking to download data from the FTW Baseline Dataset, you would use `ftw data download`. You can see an example of this lower on this README in the [FTW Baseline Dataset](#ftw-baseline-dataset) section.

#### 4. Run inference (using `ftw inference run`)

`ftw inference run` is the command that will run a given model on overlapping patches of input imagery (i.e. the output of `ftw inference download`) and stitch the results together in GeoTIFF format.

```text
ftw inference run --help

Usage: ftw inference run [OPTIONS] INPUT

  Run inference on the stacked Sentinel-2 L2A satellite images specified via
  INPUT.

Options:
  -m, --model PATH                Path to the model checkpoint.  [required]
  -o, --out PATH                  Output filename for the inference imagery.
                                  Defaults to the name of the input file name
                                  with 'inference.' prefix.
  -r, --resize_factor INTEGER RANGE
                                  Resize factor to use for inference.
                                  [default: 2; x>=1]
  --gpu INTEGER                   GPU to use, zero-based index. Set to -1 to
                                  use CPU. CPU is also always used if CUDA or
                                  MPS is not available.  [default: -1]
  -ps, --patch_size INTEGER RANGE
                                  Size of patch to use for inference. Defaults
                                  to 1024 unless the image is < 1024x1024px
                                  and a smaller value otherwise.  [x>=128]
  -bs, --batch_size INTEGER RANGE
                                  Batch size.  [default: 2; x>=1]
  --num_workers INTEGER RANGE     Number of workers to use for inference.
                                  [default: 4; x>=1]
  -p, --padding INTEGER RANGE     Pixels to discard from each side of the
                                  patch. Defaults to 64 unless the image is <
                                  1024x1024px and a smaller value otherwise.
                                  [x>=0]
  -f, --overwrite                 Overwrite outputs if they exist.
  -mps, --mps_mode                Run inference in MPS mode (Apple GPUs).
  --save_scores                   Save segmentation softmax scores (rescaled to [0,255])
                                  instead of classes (argmax of scores)
  --help                          Show this message and exit.
```

Let's run inference on the entire downloaded scene.

  ```bash
  ftw inference run inference_imagery/austria_example.tif --model 3_Class_FULL_FTW_Pretrained.ckpt --out austria_example_output_full.tif --gpu 0 --overwrite
  ```

#### 5. Filter predictions by land cover (using `ftw inference filter-by-lulc`)

FTW models are known to make some errors where land parcels that are not cropland (for example, pasture) are segmented as fields. You can try to filter out these errors by filtering the predicted map using a land cover/land use map. The `ftw inference filter-by-lulc` command filters the GeoTIFF predictions raster to only include pixels that are cropland in the land cover map.

```text
ftw inference filter-by-lulc --help

Usage: ftw inference filter-by-lulc [OPTIONS] INPUT

  Filter the output raster in GeoTIFF format by LULC mask.

Options:
  -o, --out TEXT          Output filename for the (filtered) polygonized data.
                          Defaults to the name of the input file with parquet
                          extension. Available file extensions: .parquet
                          (GeoParquet, fiboa-compliant), .fgb (FlatGeoBuf),
                          .gpkg (GeoPackage), .geojson / .json / .ndjson
                          (GeoJSON)
  -f, --overwrite         Overwrite outputs if they exist.
  --collection_name TEXT  Name of the LULC collection to use. Available
                          collections: io-lulc-annual-v02 (default) and esa-
                          worldcover
  --save_lulc_tif         Save the LULC mask as a GeoTIFF.
  --help                  Show this message and exit.
```

#### 6. Polygonize the output (using `ftw inference polygonize`)

You can then use the `ftw inference polygonize` command to convert the output of the inference into a vector format (defaults to GeoParquet/[fiboa](https://github.com/fiboa/), with GeoPackage, FlatGeobuf and GeoJSON as other options).

```text
ftw inference polygonize --help

Usage: ftw inference polygonize [OPTIONS] INPUT

  Polygonize the output from inference for the raster image given via INPUT.
  Results are in the CRS of the given raster image.

Options:
  -o, --out PATH                  Output filename for the polygonized data.
                                  Defaults to the name of the input file with
                                  '.parquet' file extension. Available file
                                  extensions: .parquet (GeoParquet, fiboa-
                                  compliant), .fgb (FlatGeoBuf), .gpkg
                                  (GeoPackage), .geojson / .json / .ndjson
                                  (GeoJSON)
  -s, --simplify FLOAT RANGE      Simplification factor to use when
                                  polygonizing in the unit of the CRS, e.g.
                                  meters for Sentinel-2 imagery in UTM. Set to
                                  0 to disable simplification.  [default: 15;
                                  x>=0.0]
  -sn, --min_size FLOAT RANGE     Minimum area size in square meters to
                                  include in the output. Set to 0 to disable.
                                  [default: 500; x>=0.0]
  -sx, --max_size FLOAT RANGE     Maximum area size in square meters to
                                  include in the output. Disabled by default.
                                  [x>=0.0]
  -f, --overwrite                 Overwrite output if it exists.
  --close_interiors               Remove the interiors holes in the polygons.
  -st, --stride INTEGER RANGE     Stride size (in pixels) for cutting tif into
                                  smaller tiles for polygonizing. Helps avoid
                                  OOM errors.  [default: 2048; x>=0]
<<<<<<< HEAD
  --softmax_threshold INTEGER RANGE
                                  Threshold on softmax scores for class
                                  predictions. Note: To use this option, you
                                  must pass a tif of scores (using
                                  `--save_scores` option from `ftw inference
                                  run`).  [0<=x<=100]
=======
  -ma, --merge_adjacent INTEGER RANGE
                                  Threshold for merging adjacent polygons.
                                  Threshold is the percent of a polygon's
                                  perimeter touching another polygon.
                                  [0<=x<=100]
>>>>>>> 78e44091
  --help                          Show this message and exit.
```

Simplification factor is measured in the units of the coordinate reference system (CRS), and for Sentinel-2 this is meters, so a simplification factor of 15 or 20 is usually sufficient (and recommended, or the vector file will be as large as the raster file).

  ```bash
  ftw inference polygonize austria_example_output_full.tif --simplify 20
  ```

This results in a fiboa-compliant file named `austria_example_output_full.parquet`. You can then view this file in QGIS to see something similar to the following image of the sample prediction output. The polygons in red are the predicted fields.

![Sample Prediction Output](/assets/austria_prediction.png)

And that's it! In 4 lines of code, you obtained an FTW model, downloaded S2 data, ran model inference on that data, and polygonized the output to have a final parquet product.

### Delineate Anything

#### 1. End-to-end inference (using `ftw inference instance-segmentation-all`)

[Delineate Anything](https://lavreniuk.github.io/Delineate-Anything/) is a pretrained instance segmentation which can detect and segment out individual field boundaries directly to polygons without an intermediate predictions raster. It's trained on the [FBIS-22M](https://huggingface.co/datasets/MykolaL/FBIS-22M) which is a large-scale, multi-resolution dataset comprising 672,909 high-resolution satellite image patches (0.25 m – 10 m) and 22,926,427 instance masks of individual fields. The model comes in two variants: `DelineateAnything` and `DelineateAnything-S`. `DelineateAnything` is the full model and `DelineateAnything-S` is a smaller model that is faster to run (see table below for details). If you use this model in your research, please cite the [Delineate Anything paper](https://arxiv.org/abs/2504.02534).

| Method                 | mAP@0.5 | mAP@0.5:0.95 | Latency (ms) | Size     |
|------------------------|---------|--------------|--------------|----------|
| **Delineate Anything-S** | 0.632   | 0.383        | 16.8         | 17.6 MB  |
| **Delineate Anything**   | 0.720   | 0.477        | 25.0         | 125 MB   |

You can run Delineate Anything on a single scene using the `ftw inference instance-segmentation-all` command or optionally on an existing local file using `ftw inference run-instance-segmentation`. See below for examples.

Note that inference uses patching with overlap which will result in duplicate polygons in the overlapping regions. Postprocessing is used to merge polygons via IoU and containment thresholds which are defined by the `--overlap_iou_threshold` and `--overlap_contain_threshold` parameters. For large scenes with many polygons or using a low confidence threshold, this can become computationally slow.

Example usage:

```bash
ftw inference instance-segmentation-all \
    S2B_MSIL2A_20210617T100559_R022_T33UUP_20210624T063729 \
    --bbox=13.0,48.0,13.2,48.2 \
    --out_dir=instance-segmentation-output \
    --gpu=0 \
    --model=DelineateAnything \
    --resize_factor=2 \
    --patch_size=256 \
    --max_detections=100 \
    --iou_threshold=0.3 \
    --conf_threshold=0.05 \
    --simplify=2 \
    --min_size=500 \
    --close_interiors \
    --overlap_iou_threshold=0.2 \
    --overlap_contain_threshold=0.8 \
    --overwrite
```

Usage:

```text
ftw inference instance-segmentation-all --help
Usage: ftw inference instance-segmentation-all [OPTIONS] INPUT

  Run all inference instance segmentation commands from download and
  inference.

Options:
  --bbox TEXT                     Bounding box to use for the download in the
                                  format 'minx,miny,maxx,maxy'
  -o, --out_dir TEXT              Directory to save downloaded inference
                                  imagery, and inference output to  [required]
  -h, --stac_host [mspc|earthsearch]
                                  The host to download the imagery from. mspc
                                  = Microsoft Planetary Computer, earthsearch
                                  = EarthSearch (Element84/AWS).  [default:
                                  mspc]
  -m, --model [DelineateAnything|DelineateAnything-S]
                                  The model to use for inference.  [default:
                                  DelineateAnything]
  --gpu INTEGER RANGE             GPU ID to use. If not provided, CPU will be
                                  used by default.  [x>=0]
  -r, --resize_factor INTEGER RANGE
                                  Resize factor to use for inference.
                                  [default: 2; x>=1]
  -ps, --patch_size INTEGER RANGE
                                  Size of patch to use for inference.
                                  [x>=128]
  -bs, --batch_size INTEGER RANGE
                                  Batch size.  [default: 4; x>=1]
  --num_workers INTEGER RANGE     Number of workers to use for inference.
                                  [default: 4; x>=1]
  --max_detections INTEGER RANGE  Maximum number of detections to keep per
                                  patch.  [default: 100; x>=1]
  -iou, --iou_threshold FLOAT RANGE
                                  IoU threshold for matching predictions to
                                  ground truths  [default: 0.1; 0.0<=x<=1.0]
  -ct, --conf_threshold FLOAT RANGE
                                  Confidence threshold for keeping detections.
                                  [default: 0.1; 0.0<=x<=1.0]
  -p, --padding INTEGER RANGE     Pixels to discard from each side of the
                                  patch.  [x>=0]
  -f, --overwrite                 Overwrites the outputs if they exist
  -mps, --mps_mode                Run inference in MPS mode (Apple GPUs).
  -s, --simplify FLOAT RANGE      Simplification factor to use when
                                  polygonizing in the unit of the CRS, e.g.
                                  meters for Sentinel-2 imagery in UTM. Set to
                                  0 to disable simplification.  [default: 2;
                                  x>=0.0]
  -sn, --min_size FLOAT RANGE     Minimum area size in square meters to
                                  include in the output. Set to 0 to disable.
                                  [default: 500; x>=0.0]
  -sx, --max_size FLOAT RANGE     Maximum area size in square meters to
                                  include in the output. Disabled by default.
                                  [default: 100000; x>=0.0]
  --close_interiors               Remove the interiors holes in the polygons.
                                  [default: True]
  -oit, --overlap_iou_threshold FLOAT RANGE
                                  Overlap IoU threshold for merging polygons.
                                  [default: 0.2; 0.0<=x<=1.0]
  -cot, --overlap_contain_threshold FLOAT RANGE
                                  Overlap containment threshold for merging polygons.
                                  [default: 0.5; 0.0<=x<=1.0]
                                  patch.  [default: 100; x>=1]
  -iou, --iou_threshold FLOAT RANGE
                                  IoU threshold for matching predictions to
                                  ground truths  [default: 0.3; 0.0<=x<=1.0]
  -ct, --conf_threshold FLOAT RANGE
                                  Confidence threshold for keeping detections.
                                  [default: 0.05; 0.0<=x<=1.0]
  -p, --padding INTEGER RANGE     Pixels to discard from each side of the
                                  patch.  [x>=0]
  -f, --overwrite                 Overwrites the outputs if they exist
  -mps, --mps_mode                Run inference in MPS mode (Apple GPUs).
  -s, --simplify FLOAT RANGE      Simplification factor to use when
                                  polygonizing in the unit of the CRS, e.g.
                                  meters for Sentinel-2 imagery in UTM. Set to
                                  0 to disable simplification.  [default: 2;
                                  x>=0.0]
  -sn, --min_size FLOAT RANGE     Minimum area size in square meters to
                                  include in the output. Set to 0 to disable.
                                  [default: 500; x>=0.0]
  -sx, --max_size FLOAT RANGE     Maximum area size in square meters to
                                  include in the output. Disabled by default.
                                  [default: 100000; x>=0.0]
  --close_interiors               Remove the interiors holes in the polygons.
                                  [default: True]
  -oit, --overlap_iou_threshold FLOAT RANGE
                                  Overlap IoU threshold for merging polygons.
                                  [default: 0.2; 0.0<=x<=1.0]
  -cot, --overlap_contain_threshold FLOAT RANGE
                                  Overlap containment threshold for merging
                                  polygons.  [default: 0.8; 0.0<=x<=1.0]
  --help                          Show this message and exit.
```

## FTW Baseline Dataset

Download and unpack the FTW Baseline Dataset using the FTW CLI.
This will create a `ftw` folder under the given folder after unpacking.

```text
ftw data download --help
Usage: ftw data download [OPTIONS]

  Download and unpack the FTW dataset.

Options:
  -o, --out TEXT        Folder where the files will be downloaded to. Defaults
                        to './data'.
  -f, --clean_download  If set, the script will delete the root folder before
                        downloading.
  --countries TEXT      Comma-separated list of countries to download. If
                        'all' (default) is passed, downloads all available
                        countries.
  --no-unpack           If set, the script will NOT unpack the downloaded
                        files.
  --help                Show this message and exit.
```

If you had `--no-unpack` enabled during download, you can manually unpack the downloaded files using the `unpack` command.
This will create a `ftw` folder under the given folder after unpacking.

```text
Usage: ftw data unpack [OPTIONS] [INPUT]

  Unpack the downloaded FTW dataset. Specify the folder where the data is
  located via INPUT. Defaults to './data'.

Options:
  --help  Show this message and exit.
```

### Download the FTW Baseline Dataset

To download and unpack the complete FTW Baseline Dataset, use following command:

```bash
ftw data download
```

To download and unpack the specific country or set of countries, use following command:

```bash
ftw data download --countries belgium,kenya,vietnam
```

*Note:* Make sure to avoid adding any space in between the list of comma seperated countries.

### Visualize the FTW Baseline Dataset

Explore `visualize_dataset.ipynb` to know more about the dataset.

![Sample 1](/assets/sample1.png)
![Sample 2](/assets/sample2.png)

## CC-BY vs. the full model

Consider using CC-BY FTW Trained Checkpoints from the release file for Commercial Purpose. For Non-Commercial Purpose and Academic purpose, you can use the FULL FTW Trained Checkpoints (See the graph below for perfrmance comparison).

We have also made FTW model checkpoints available that are pretrained only on CC-BY (or equivalent open licenses) datasets. You can download these checkpoints using the following command:

- 3 Class

  ```bash
  wget https://github.com/fieldsoftheworld/ftw-baselines/releases/download/v1/3_Class_CCBY_FTW_Pretrained.ckpt
  ```

- 2 Class

  ```bash
  https://github.com/fieldsoftheworld/ftw-baselines/releases/download/v1/2_Class_CCBY_FTW_Pretrained.ckpt
  ```

![3 Class IoU](/assets/3%20Class%20IoU%20Comparison.png)
![2 Class IoU](/assets/2%20Class%20IoU%20Comparison.png)

## Experimentation

For details on the experimentation process, see [Experimentation section](./EXPERIMENTS.md).

## Notes

If you see any warnings in this format:

```bash
/home/byteboogie/miniforge3/envs/ftw/lib/python3.12/site-packages/kornia/feature/lightglue.py:44: FutureWarning: `torch.cuda.amp.custom_fwd(args...)` is deprecated. Please use `torch.amp.custom_fwd(args..., device_type='cuda')` instead.
  @torch.cuda.amp.custom_fwd(cast_inputs=torch.float32)
```

This is due to outdated libraries that rely on an older version of pytorch.
Rest assured `ftw` won't face any issue in experimentation and dataset exploration.

## Upcoming features

Check out the [Issues Section](https://github.com/fieldsoftheworld/ftw-baselines/issues) to see what we are working on and to suggest desired features.

## Contributing

We welcome contributions! Please fork the repository, make your changes, and submit a pull request. For any issues, feel free to open an issue ticket.

## License

This codebase is released under the MIT License. See the [LICENSE](LICENSE) file for details.<|MERGE_RESOLUTION|>--- conflicted
+++ resolved
@@ -448,20 +448,17 @@
   -st, --stride INTEGER RANGE     Stride size (in pixels) for cutting tif into
                                   smaller tiles for polygonizing. Helps avoid
                                   OOM errors.  [default: 2048; x>=0]
-<<<<<<< HEAD
   --softmax_threshold INTEGER RANGE
                                   Threshold on softmax scores for class
                                   predictions. Note: To use this option, you
                                   must pass a tif of scores (using
                                   `--save_scores` option from `ftw inference
                                   run`).  [0<=x<=100]
-=======
   -ma, --merge_adjacent INTEGER RANGE
                                   Threshold for merging adjacent polygons.
                                   Threshold is the percent of a polygon's
                                   perimeter touching another polygon.
                                   [0<=x<=100]
->>>>>>> 78e44091
   --help                          Show this message and exit.
 ```
 
